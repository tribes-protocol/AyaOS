--- conflicted
+++ resolved
@@ -16,23 +16,20 @@
 export type { IAyaAgent } from '@/agent/iagent'
 export { RateLimiter } from '@/agent/ratelimiter'
 export { ensureUUID } from '@/common/functions'
-<<<<<<< HEAD
-export { ContextHandler, type RAGKnowledgeItem } from '@/common/types'
-export type { IKnowledgeService, IWalletService } from '@/services/interfaces'
-=======
 export type { Action, Client, IAyaRuntime, Provider } from '@/common/iruntime'
 export { AyaRuntime as AgentcoinRuntime } from '@/common/runtime'
-export { ContextHandler, ModelConfig } from '@/common/types'
+export { ContextHandler, ContextHandler, ModelConfig, type RAGKnowledgeItem } from '@/common/types'
 export type {
   IKnowledgeService,
+  IKnowledgeService,
   IMemoriesService,
+  ITelegramManager,
   IWalletService,
-  ITelegramManager
+  IWalletService
 } from '@/services/interfaces'
->>>>>>> f164f1b9
 export { KnowledgeService } from '@/services/knowledge'
 export { WalletService } from '@/services/wallet'
-export type { Action, IAgentRuntime, Plugin, Provider, ActionExample } from '@elizaos/core'
+export type { Action, ActionExample, IAgentRuntime, Plugin, Provider } from '@elizaos/core'
 // Export values (classes, enums, functions)
 export { Service, ServiceType, stringToUuid }
 // Export types (interfaces, type aliases)
