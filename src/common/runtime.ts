import { formatKnowledge, isNull } from '@/common/functions'
import { PathResolver } from '@/common/path-resolver'
import { Context, SdkEventKind } from '@/common/types'
import { KnowledgeService } from '@/services/knowledge'
import { MemoriesService } from '@/services/memories'
import {
  Action,
  AgentRuntime,
  Character,
  elizaLogger,
  Evaluator,
  ICacheManager,
  IDatabaseAdapter,
  IMemoryManager,
  KnowledgeItem,
  Memory,
  ModelProviderName,
  Plugin,
  Provider,
  Service,
  ServiceType,
  State,
  UUID
} from '@elizaos/core'

type AgentEventHandler = (event: SdkEventKind, params: Context) => Promise<boolean>

export class AgentcoinRuntime extends AgentRuntime {
  private eventHandler: AgentEventHandler | undefined
  public pathResolver: PathResolver
  public matchThreshold: number
<<<<<<< HEAD
=======
  public matchLimit: number
>>>>>>> 497da06c

  public constructor(opts: {
    eliza: {
      conversationLength?: number
      agentId?: UUID
      character?: Character
      token: string
      serverUrl?: string
      actions?: Action[]
      evaluators?: Evaluator[]
      plugins?: Plugin[]
      providers?: Provider[]
      modelProvider: ModelProviderName
      services?: Service[]
      managers?: IMemoryManager[]
      databaseAdapter: IDatabaseAdapter
      fetch?: typeof fetch | unknown
      speechModelPath?: string
      cacheManager: ICacheManager
      logging?: boolean
    }
    pathResolver: PathResolver
    matchThreshold?: number
<<<<<<< HEAD
  }) {
    super(opts.eliza)
    this.pathResolver = opts.pathResolver
    this.matchThreshold = opts.matchThreshold ?? 0.25
=======
    matchLimit?: number
  }) {
    super(opts.eliza)
    this.pathResolver = opts.pathResolver
    this.matchThreshold = opts.matchThreshold ?? 0.4
    this.matchLimit = opts.matchLimit ?? 6
>>>>>>> 497da06c
  }

  async initialize(options?: { eventHandler: AgentEventHandler }): Promise<void> {
    await super.initialize()

    if (!isNull(this.eventHandler)) {
      throw new Error('AgentcoinRuntime already initialized')
    }

    if (isNull(options?.eventHandler)) {
      throw new Error('AgentcoinRuntime event handler not provided')
    }

    this.eventHandler = options.eventHandler
  }

  async handle(event: SdkEventKind, params: Context): Promise<boolean> {
    if (isNull(this.eventHandler)) {
      throw new Error('AgentcoinRuntime not initialized')
    }

    return this.eventHandler(event, params)
  }

  getService<T extends Service>(
    // eslint-disable-next-line @typescript-eslint/no-explicit-any
    service: ServiceType | string | ((new (...args: any[]) => T) & { serviceType: ServiceType })
  ): T | null {
    if (typeof service === 'function') {
      // Handle case where a class constructor is passed
      const serviceType = service.serviceType
      // eslint-disable-next-line @typescript-eslint/consistent-type-assertions
      return super.getService(serviceType) as T
    }
    // Handle existing case where ServiceType or string is passed
    // eslint-disable-next-line @typescript-eslint/consistent-type-assertions
    return super.getService(service as ServiceType) as T
  }

  async ensureUserRoomConnection(options: {
    roomId: UUID
    userId: UUID
    username?: string
    name?: string
    email?: string
    source?: string
    image?: string
    bio?: string
    ethAddress?: string
  }): Promise<void> {
    const { roomId, userId, username, name, email, source, image, bio, ethAddress } = options

    await Promise.all([
      this.ensureAccountExists({
        userId: this.agentId,
        username: this.character.username ?? 'Agent',
        name: this.character.name ?? 'Agent',
        email: this.character.email ?? 'Agent',
        source
      }),
      this.ensureAccountExists({
        userId,
        username: username ?? 'User' + userId,
        name: name ?? 'User' + userId,
        email,
        source,
        image,
        bio,
        ethAddress
      }),
      this.ensureRoomExists(roomId)
    ])

    await Promise.all([
      this.ensureParticipantInRoom(userId, roomId),
      this.ensureParticipantInRoom(this.agentId, roomId)
    ])
  }

  async ensureAccountExists(params: {
    userId: UUID
    username: string | null
    name: string | null
    email?: string | null
    source?: string | null
    image?: string | null
    bio?: string | null
    ethAddress?: string | null
  }): Promise<void> {
    const { userId, username, name, email, source, image, bio, ethAddress } = params
    const account = await this.databaseAdapter.getAccountById(userId)
    if (isNull(account)) {
      await this.databaseAdapter.createAccount({
        id: userId,
        name,
        username,
        email,
        avatarUrl: image,
        details: { bio, source, ethAddress }
      })

      elizaLogger.success(`User ${username} created successfully.`)
    }
  }

  async composeState(
    message: Memory,
    additionalKeys?: {
      [key: string]: unknown
    }
  ): Promise<State> {
    const state = await super.composeState(message, additionalKeys)

    // don't do anything if the message is from the agent to itself
    if (message.userId === this.agentId) {
      return state
    }

    // Since ElizaOS rag knowledge is currently broken on postgres adapter, we're just going
    // to override the knowledge state with our own kb service results
    const kbService = this.getService(KnowledgeService)
    const memService = this.getService(MemoriesService)
    // Run both searches in parallel
    const [kbItems, memItems] = await Promise.all([
      kbService.search({
        q: message.content.text,
<<<<<<< HEAD
        limit: 6,
=======
        limit: this.matchLimit,
>>>>>>> 497da06c
        matchThreshold: this.matchThreshold
      }),
      memService.search({
        q: message.content.text,
        limit: this.matchLimit,
        type: 'fragments',
        matchThreshold: this.matchThreshold
      })
    ])

    // Set RAG knowledge from kbService
    state.ragKnowledgeData = kbItems
    state.ragKnowledge = formatKnowledge(kbItems).trim()

    // Set regular knowledge from memService
    const knowledgeItems: KnowledgeItem[] = memItems.map((item) => ({
      id: item.id,
      content: item.content
    }))
    state.knowledge = formatKnowledge(knowledgeItems).trim()
    state.knowledgeData = knowledgeItems

    return state
  }

  async registerService(service: Service): Promise<void> {
    const serviceType = service.serviceType
    elizaLogger.log(`${this.character.name}(${this.agentId}) - Registering service:`, serviceType)

    if (this.services.has(serviceType)) {
      elizaLogger.warn(
        `${this.character.name}(${this.agentId}) - Service ${serviceType}` +
          ` is already registered. Skipping registration.`
      )
      return
    }

    try {
      await service.initialize(this)
      this.services.set(serviceType, service)
      elizaLogger.success(
        `${this.character.name}(${this.agentId}) - Service ${serviceType} initialized successfully`
      )
    } catch (error) {
      elizaLogger.error(
        `${this.character.name}(${this.agentId}) - Failed to initialize service ${serviceType}:`,
        error
      )
      throw error
    }
  }
}<|MERGE_RESOLUTION|>--- conflicted
+++ resolved
@@ -29,10 +29,7 @@
   private eventHandler: AgentEventHandler | undefined
   public pathResolver: PathResolver
   public matchThreshold: number
-<<<<<<< HEAD
-=======
   public matchLimit: number
->>>>>>> 497da06c
 
   public constructor(opts: {
     eliza: {
@@ -56,19 +53,12 @@
     }
     pathResolver: PathResolver
     matchThreshold?: number
-<<<<<<< HEAD
-  }) {
-    super(opts.eliza)
-    this.pathResolver = opts.pathResolver
-    this.matchThreshold = opts.matchThreshold ?? 0.25
-=======
     matchLimit?: number
   }) {
     super(opts.eliza)
     this.pathResolver = opts.pathResolver
     this.matchThreshold = opts.matchThreshold ?? 0.4
     this.matchLimit = opts.matchLimit ?? 6
->>>>>>> 497da06c
   }
 
   async initialize(options?: { eventHandler: AgentEventHandler }): Promise<void> {
@@ -195,11 +185,7 @@
     const [kbItems, memItems] = await Promise.all([
       kbService.search({
         q: message.content.text,
-<<<<<<< HEAD
-        limit: 6,
-=======
         limit: this.matchLimit,
->>>>>>> 497da06c
         matchThreshold: this.matchThreshold
       }),
       memService.search({
