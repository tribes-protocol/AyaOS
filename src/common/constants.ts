--- conflicted
+++ resolved
@@ -1,7 +1,7 @@
+import fs from 'fs'
 import os from 'os'
 import path from 'path'
 
-<<<<<<< HEAD
 // UUID regex pattern with 5 groups of hexadecimal digits separated by hyphens
 export const UUID_PATTERN = /^[0-9a-f]+-[0-9a-f]+-[0-9a-f]+-[0-9a-f]+-[0-9a-f]+$/i
 
@@ -28,21 +28,8 @@
 export const AYA_AGENT_IDENTITY_KEY = 'AYA_AGENT_IDENTITY_KEY'
 
 export const AYA_AGENT_DATA_DIR_KEY = 'AYA_AGENT_DATA_DIR_KEY'
-=======
-// Ensure the directory exists
-import fs from 'fs'
-// UUID regex pattern with 5 groups of hexadecimal digits separated by hyphens
-export const UUID_PATTERN = /^[0-9a-f]+-[0-9a-f]+-[0-9a-f]+-[0-9a-f]+-[0-9a-f]+$/i
-
-const AGENTCOIN_FUN_DIR = path.join(os.homedir(), '.agentcoin-fun')
-export const USER_CREDENTIALS_FILE = path.join(AGENTCOIN_FUN_DIR, 'credentials.json')
-
-if (!fs.existsSync(AGENTCOIN_FUN_DIR)) {
-  fs.mkdirSync(AGENTCOIN_FUN_DIR, { recursive: true })
-}
 
 export const CHARACTERS_DIR = path.join(process.cwd(), 'src', 'characters')
 if (!fs.existsSync(CHARACTERS_DIR)) {
   fs.mkdirSync(CHARACTERS_DIR, { recursive: true })
-}
->>>>>>> 51a3cec4
+}