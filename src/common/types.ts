import { isRequiredString, sortIdentities } from '@/common/functions'
<<<<<<< HEAD
import { Action, Content, Memory, State } from '@elizaos/core'
=======
import { Content, Memory, ModelConfiguration, ModelProviderName, State } from '@elizaos/core'
>>>>>>> f1838dea
import { isAddress } from 'viem'
import { z } from 'zod'

export const ErrorResponseSchema = z.object({
  error: z.string()
})

export type ErrorResponse = z.infer<typeof ErrorResponseSchema>
export const HexStringSchema = z.custom<`0x${string}`>(
  (val): val is `0x${string}` => typeof val === 'string' && /^0x[a-fA-F0-9]+$/.test(val)
)

export type HexString = z.infer<typeof HexStringSchema>

export const EthAddressSchema = z
  .custom<`0x${string}`>((val): val is `0x${string}` => typeof val === 'string' && isAddress(val))
  // eslint-disable-next-line @typescript-eslint/consistent-type-assertions
  .transform((arg) => arg.toLowerCase() as `0x${string}`)

export type EthAddress = z.infer<typeof EthAddressSchema>

export const SolAddressSchema = z.string().refine(
  (val) => {
    return /^[1-9A-HJ-NP-Za-km-z]{32,44}$/.test(val)
  },
  {
    message: 'Invalid Solana address format'
  }
)

export type SolAddress = z.infer<typeof SolAddressSchema>

export const WalletAddressSchema = z.union([EthAddressSchema, SolAddressSchema])

export type WalletAddress = z.infer<typeof WalletAddressSchema>

const AGENT_ID_REGEX =
  /^AGENT-[0-9a-fA-F]{8}-[0-9a-fA-F]{4}-4[0-9a-fA-F]{3}-[89abAB][0-9a-fA-F]{3}-[0-9a-fA-F]{12}$/

export const AgentIdentitySchema =
  z.custom<`AGENT-${string}-${string}-${string}-${string}-${string}`>(
    (val): val is `AGENT-${string}-${string}-${string}-${string}-${string}` =>
      typeof val === 'string' && AGENT_ID_REGEX.test(val)
  )
export type AgentIdentity = z.infer<typeof AgentIdentitySchema>

export const IdentitySchema = z.union([EthAddressSchema, AgentIdentitySchema])

export type Identity = z.infer<typeof IdentitySchema>

export const AgentResponseSchema = z.object({
  user: z.string().optional(),
  text: z.string(),
  action: z.string().optional()
})

export const BigintSchema = z.union([z.bigint(), z.string().transform((arg) => BigInt(arg))])

export const AgentMessageMetadataSchema = z.object({
  balance: z.coerce.bigint().nullable(),
  coinAddress: EthAddressSchema.nullable()
})

export type AgentMessageMetadata = z.infer<typeof AgentMessageMetadataSchema>

export enum ChatChannelKind {
  COIN = 'coin',
  DM = 'dm'
}
export const ChatChannelKindSchema = z.nativeEnum(ChatChannelKind)

export const CoinChannelSchema = z.object({
  kind: z.literal(ChatChannelKind.COIN),
  chainId: z.coerce.number().int().positive(),
  address: EthAddressSchema
})

export const DMChannelSchema = z
  .object({
    kind: z.literal(ChatChannelKind.DM),
    firstIdentity: IdentitySchema,
    secondIdentity: IdentitySchema
  })
  .transform((data) => {
    const [first, second] = sortIdentities(data.firstIdentity, data.secondIdentity)
    return {
      ...data,
      firstIdentity: first,
      secondIdentity: second
    }
  })

export const ChatChannelSchema = z.union([CoinChannelSchema, DMChannelSchema])

export type CoinChannel = z.infer<typeof CoinChannelSchema>
export type DMChannel = z.infer<typeof DMChannelSchema>
export type ChatChannel = z.infer<typeof ChatChannelSchema>

// User schema

export const UserSchema = z.object({
  id: z.number(),
  identity: IdentitySchema,
  username: z.string(),
  bio: z.string().nullable().optional(),
  image: z.string().nullable().optional()
})

export type User = z.infer<typeof UserSchema>

// Messaging schema

export const MessageSchema = z.object({
  id: z.number(),
  clientUuid: z.string(),
  channel: ChatChannelSchema,
  sender: IdentitySchema,
  text: z.string(),
  openGraphId: z.string().nullable(),
  metadata: AgentMessageMetadataSchema,
  createdAt: z.preprocess((arg) => (isRequiredString(arg) ? new Date(arg) : arg), z.date())
})

export type Message = z.infer<typeof MessageSchema>

export const CreateMessageSchema = MessageSchema.omit({
  id: true,
  createdAt: true,
  metadata: true
})

export type CreateMessage = z.infer<typeof CreateMessageSchema>

export const OG_KINDS = ['website', 'image', 'video', 'tweet', 'launch'] as const

export const OpenGraphSchema = z.object({
  id: z.string(),
  url: z.string(),
  kind: z.enum(OG_KINDS).default('website'),
  data: z.string(),
  createdAt: z.preprocess((arg) => (isRequiredString(arg) ? new Date(arg) : arg), z.date())
})

export const HydratedMessageSchema = z.object({
  message: MessageSchema,
  user: UserSchema,
  openGraph: OpenGraphSchema.optional().nullable()
})

export type HydratedMessage = z.infer<typeof HydratedMessageSchema>

export const AgentWalletKindSchema = z.enum(['evm', 'solana'])

export type AgentWalletKind = z.infer<typeof AgentWalletKindSchema>

export const AgentWalletSchema = z.object({
  id: z.number(),
  address: WalletAddressSchema,
  kind: AgentWalletKindSchema,
  label: z.string(),
  subOrganizationId: z.string(),
  createdAt: z.preprocess((arg) => (isRequiredString(arg) ? new Date(arg) : arg), z.date())
})

export type AgentWallet = z.infer<typeof AgentWalletSchema>

export const KeyPairSchema = z.object({
  publicKey: z.string(),
  privateKey: z.string()
})

export type KeyPair = z.infer<typeof KeyPairSchema>

// Transactions

export const TransactionSchema = z.object({
  to: EthAddressSchema,
  value: z
    .union([z.string(), z.bigint()])
    .transform((val) => (typeof val === 'string' ? BigInt(val) : val))
    .optional(),
  data: HexStringSchema.optional(),
  chainId: z.number().optional()
})

export type Transaction = z.infer<typeof TransactionSchema>

export const AgentRegistrationSchema = z.object({
  registrationToken: z.string()
})

export type AgentRegistration = z.infer<typeof AgentRegistrationSchema>

export const GitStateSchema = z.object({
  repositoryUrl: z.string(),
  branch: z.string(),
  commit: z.string().optional().nullable()
})

export type GitState = z.infer<typeof GitStateSchema>

export const UserDmEventSchema = z.object({
  channel: DMChannelSchema,
  message: HydratedMessageSchema
})

export type UserEvent = z.infer<typeof UserDmEventSchema>

// Character schema

export const CharacterMessageSchema = z.object({
  user: z.string(),
  content: z.object({
    text: z.string()
  })
})

export type CharacterMessage = z.infer<typeof CharacterMessageSchema>

export const BaseCharacterSchema = z.object({
  system: z.string().optional().nullable(),
  bio: z.array(z.string()),
  lore: z.array(z.string()),
  knowledge: z.array(z.string()),
  messageExamples: z.array(z.array(CharacterMessageSchema)),
  postExamples: z.array(z.string()),
  topics: z.array(z.string()),
  style: z.object({
    all: z.array(z.string()),
    chat: z.array(z.string()),
    post: z.array(z.string())
  }),
  adjectives: z.array(z.string())
})

export type BaseCharacter = z.infer<typeof BaseCharacterSchema>

export const CharacterSchema = BaseCharacterSchema.extend({
  id: z.string(),
  name: z.string(),
  clients: z.array(z.string()),
  modelProvider: z.string(),
  settings: z
    .object({
      secrets: z.record(z.string()).optional().nullable(),
      voice: z
        .object({
          model: z.string()
        })
        .optional()
        .nullable()
    })
    .passthrough(),
  plugins: z.array(z.string())
})

export type Character = z.infer<typeof CharacterSchema>

// agent events

const BaseAgentEventSchema = z.object({
  sentAt: z.preprocess((arg) => (isRequiredString(arg) ? new Date(arg) : arg), z.date())
})

export const HealthAgentEventSchema = BaseAgentEventSchema.extend({
  kind: z.literal('health'),
  status: z.enum(['booting', 'running', 'stopped'])
})

export const CodeChangeAgentEventSchema = BaseAgentEventSchema.extend({
  kind: z.literal('code_change'),
  git: z.object({
    remoteUrl: z.string(),
    commit: z.string()
  })
})

export const CharacterChangeAgentEventSchema = BaseAgentEventSchema.extend({
  kind: z.literal('character_change'),
  character: CharacterSchema
})

export const EnvVarChangeAgentEventSchema = BaseAgentEventSchema.extend({
  kind: z.literal('env_var_change'),
  envVars: z.record(z.string(), z.string())
})

export const AgentEventDataSchema = z.discriminatedUnion('kind', [
  HealthAgentEventSchema,
  CodeChangeAgentEventSchema,
  CharacterChangeAgentEventSchema,
  EnvVarChangeAgentEventSchema
])

export type AgentEventData = z.infer<typeof AgentEventDataSchema>

// agentcoin admin commands

export const SentinelSetGitCommandSchema = z.object({
  kind: z.literal('set_git'),
  state: GitStateSchema
})

export const SentinelSetCharacterCommandSchema = z.object({
  kind: z.literal('set_character'),
  character: CharacterSchema
})

export const SentinelSetKnowledgeCommandSchema = z.object({
  kind: z.literal('set_knowledge'),
  url: z.string(),
  filename: z.string()
})

export const SentinelDeleteKnowledgeCommandSchema = z.object({
  kind: z.literal('delete_knowledge'),
  url: z.string(),
  filename: z.string()
})

export const SentinelCommandSchema = z.discriminatedUnion('kind', [
  SentinelSetGitCommandSchema,
  SentinelSetKnowledgeCommandSchema,
  SentinelDeleteKnowledgeCommandSchema,
  SentinelSetCharacterCommandSchema
])

export type SentinelCommand = z.infer<typeof SentinelCommandSchema>

export interface Context {
  memory?: Memory
  responses: Memory[]
  state?: State
  content?: Content
}

export type ContextHandler = (context: Context) => Promise<boolean>

export type SdkEventKind = 'pre:llm' | 'post:llm' | 'pre:action' | 'post:action'

export enum ServiceKind {
  wallet = 'wallet-service',
  config = 'config-service',
  agent = 'agent-service',
  knowledge = 'knowledge-service',
  knowledgeBase = 'knowledge-base-service',
  memories = 'memories-service'
}

const PdfFileSchema = z.object({
  kind: z.literal('pdf'),
  url: z.string()
})

const TxtFileSchema = z.object({
  kind: z.literal('txt'),
  url: z.string()
})

const MarkdownFileSchema = z.object({
  kind: z.literal('markdown'),
  url: z.string()
})

const DocxFileSchema = z.object({
  kind: z.literal('docx'),
  url: z.string()
})

const CsvFileSchema = z.object({
  kind: z.literal('csv'),
  url: z.string()
})

export const KnowledgeMetadataSchema = z.discriminatedUnion('kind', [
  PdfFileSchema,
  TxtFileSchema,
  MarkdownFileSchema,
  DocxFileSchema,
  CsvFileSchema
])

export const KnowledgeSchema = z.object({
  id: z.number(),
  metadata: KnowledgeMetadataSchema,
  name: z.string(),
  agentId: AgentIdentitySchema,
  createdAt: z.preprocess((arg) => (isRequiredString(arg) ? new Date(arg) : arg), z.date())
})

export type Knowledge = z.infer<typeof KnowledgeSchema>

export const MessageStatusEnumSchema = z.enum(['idle', 'thinking', 'typing'])
export type MessageStatusEnum = z.infer<typeof MessageStatusEnumSchema>

export const MessageStatusSchema = z.object({
  status: MessageStatusEnumSchema,
  user: UserSchema,
  createdAt: z.preprocess((arg) => (isRequiredString(arg) ? new Date(arg) : arg), z.date())
})

export type MessageStatus = z.infer<typeof MessageStatusSchema>

export const ChatStatusBodySchema = z.object({
  channel: ChatChannelSchema,
  status: MessageStatusEnumSchema
})

export type ChatStatusBody = z.infer<typeof ChatStatusBodySchema>

export const MessageEventKindSchema = z.enum(['message', 'status'])
export type MessageEventKind = z.infer<typeof MessageEventKindSchema>

export const MessageEventSchema = z.discriminatedUnion('kind', [
  z.object({
    kind: z.literal('message'),
    data: HydratedMessageSchema.array(),
    channel: DMChannelSchema
  }),
  z.object({
    kind: z.literal('status'),
    data: MessageStatusSchema,
    channel: ChatChannelSchema
  })
])

export type MessageEvent = z.infer<typeof MessageEventSchema>

<<<<<<< HEAD
// type alias for some Eliza types
export type Tool = Action

export const CliAuthResponseSchema = z.object({
  id: z.string()
})

export type CliAuthResponse = z.infer<typeof CliAuthResponseSchema>

export const CliAuthRequestSchema = z.object({
  token: z.string()
})

export type CliAuthRequest = z.infer<typeof CliAuthRequestSchema>

export const CredentialsSchema = z.object({
  token: z.string()
})

export type Credentials = z.infer<typeof CredentialsSchema>
=======
export type ModelConfig = ModelConfiguration & {
  provider: ModelProviderName
  endpoint?: string
  apiKey?: string
}
>>>>>>> f1838dea
<|MERGE_RESOLUTION|>--- conflicted
+++ resolved
@@ -1,9 +1,12 @@
 import { isRequiredString, sortIdentities } from '@/common/functions'
-<<<<<<< HEAD
-import { Action, Content, Memory, State } from '@elizaos/core'
-=======
-import { Content, Memory, ModelConfiguration, ModelProviderName, State } from '@elizaos/core'
->>>>>>> f1838dea
+import {
+  Action,
+  Content,
+  Memory,
+  ModelConfiguration,
+  ModelProviderName,
+  State
+} from '@elizaos/core'
 import { isAddress } from 'viem'
 import { z } from 'zod'
 
@@ -432,7 +435,6 @@
 
 export type MessageEvent = z.infer<typeof MessageEventSchema>
 
-<<<<<<< HEAD
 // type alias for some Eliza types
 export type Tool = Action
 
@@ -453,10 +455,9 @@
 })
 
 export type Credentials = z.infer<typeof CredentialsSchema>
-=======
+
 export type ModelConfig = ModelConfiguration & {
   provider: ModelProviderName
   endpoint?: string
   apiKey?: string
-}
->>>>>>> f1838dea
+}