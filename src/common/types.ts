import { UUID_PATTERN } from '@/common/constants'
import { isRequiredString, sortIdentities } from '@/common/functions'
import { Content, Memory, State, UUID } from '@elizaos/core'
import { isAddress } from 'viem'
import { z } from 'zod'

// Define a Zod schema for UUID validation
// UUID format: xxxxxxxx-xxxx-xxxx-xxxx-xxxxxxxxxxxx
export const UUIDSchema = z
  .string()
  .refine((val) => UUID_PATTERN.test(val), {
    message: 'Invalid UUID format. Expected format: xxxxxxxx-xxxx-xxxx-xxxx-xxxxxxxxxxxx'
  })
  // eslint-disable-next-line @typescript-eslint/consistent-type-assertions
  .transform((val) => val as UUID)

// Represents a media attachment
export const MediaSchema = z.object({
  /** Unique identifier */
  id: z.string(),
  /** Media URL */
  url: z.string(),
  /** Media title */
  title: z.string(),
  /** Media source */
  source: z.string(),
  /** Media description */
  description: z.string(),
  /** Text content */
  text: z.string(),
  /** Content type */
  contentType: z.string().optional()
})

export const ErrorResponseSchema = z.object({
  error: z.string()
})

export type ErrorResponse = z.infer<typeof ErrorResponseSchema>
export const HexStringSchema = z.custom<`0x${string}`>(
  (val): val is `0x${string}` => typeof val === 'string' && /^0x[a-fA-F0-9]+$/.test(val)
)

export type HexString = z.infer<typeof HexStringSchema>

export const EthAddressSchema = z
  .custom<`0x${string}`>((val): val is `0x${string}` => typeof val === 'string' && isAddress(val))
  // eslint-disable-next-line @typescript-eslint/consistent-type-assertions
  .transform((arg) => arg.toLowerCase() as `0x${string}`)

export type EthAddress = z.infer<typeof EthAddressSchema>

export const SolAddressSchema = z.string().refine(
  (val) => {
    return /^[1-9A-HJ-NP-Za-km-z]{32,44}$/.test(val)
  },
  {
    message: 'Invalid Solana address format'
  }
)

export type SolAddress = z.infer<typeof SolAddressSchema>

export const WalletAddressSchema = z.union([EthAddressSchema, SolAddressSchema])

export type WalletAddress = z.infer<typeof WalletAddressSchema>

const AGENT_ID_REGEX =
  /^AGENT-[0-9a-fA-F]{8}-[0-9a-fA-F]{4}-4[0-9a-fA-F]{3}-[89abAB][0-9a-fA-F]{3}-[0-9a-fA-F]{12}$/

export const AgentIdentitySchema =
  z.custom<`AGENT-${string}-${string}-${string}-${string}-${string}`>(
    (val): val is `AGENT-${string}-${string}-${string}-${string}-${string}` =>
      typeof val === 'string' && AGENT_ID_REGEX.test(val)
  )
export type AgentIdentity = z.infer<typeof AgentIdentitySchema>

export const IdentitySchema = z.union([EthAddressSchema, AgentIdentitySchema])

export type Identity = z.infer<typeof IdentitySchema>

export const AgentResponseSchema = z.object({
  user: z.string().optional(),
  text: z.string(),
  action: z.string().optional()
})

export const BigintSchema = z.union([z.bigint(), z.string().transform((arg) => BigInt(arg))])

export const AgentMessageMetadataSchema = z.object({
  balance: z.coerce.bigint().nullable(),
  coinAddress: EthAddressSchema.nullable()
})

export type AgentMessageMetadata = z.infer<typeof AgentMessageMetadataSchema>

export enum ChatChannelKind {
  COIN = 'coin',
  DM = 'dm'
}
export const ChatChannelKindSchema = z.nativeEnum(ChatChannelKind)

export const CoinChannelSchema = z.object({
  kind: z.literal(ChatChannelKind.COIN),
  chainId: z.coerce.number().int().positive(),
  address: EthAddressSchema
})

export const DMChannelSchema = z
  .object({
    kind: z.literal(ChatChannelKind.DM),
    firstIdentity: IdentitySchema,
    secondIdentity: IdentitySchema
  })
  .transform((data) => {
    const [first, second] = sortIdentities(data.firstIdentity, data.secondIdentity)
    return {
      ...data,
      firstIdentity: first,
      secondIdentity: second
    }
  })

export const ChatChannelSchema = z.union([CoinChannelSchema, DMChannelSchema])

export type CoinChannel = z.infer<typeof CoinChannelSchema>
export type DMChannel = z.infer<typeof DMChannelSchema>
export type ChatChannel = z.infer<typeof ChatChannelSchema>

// User schema

export const UserSchema = z.object({
  id: z.number(),
  identity: IdentitySchema,
  username: z.string(),
  bio: z.string().nullable().optional(),
  image: z.string().nullable().optional()
})

export type User = z.infer<typeof UserSchema>

// Messaging schema

export const MessageSchema = z.object({
  id: z.number(),
  clientUuid: z.string(),
  channel: ChatChannelSchema,
  sender: IdentitySchema,
  text: z.string(),
  openGraphId: z.string().nullable(),
  metadata: AgentMessageMetadataSchema,
  createdAt: z.preprocess((arg) => (isRequiredString(arg) ? new Date(arg) : arg), z.date())
})

export type Message = z.infer<typeof MessageSchema>

export const CreateMessageSchema = MessageSchema.omit({
  id: true,
  createdAt: true,
  metadata: true
})

export type CreateMessage = z.infer<typeof CreateMessageSchema>

export const OG_KINDS = ['website', 'image', 'video', 'tweet', 'launch'] as const

export const OpenGraphSchema = z.object({
  id: z.string(),
  url: z.string(),
  kind: z.enum(OG_KINDS).default('website'),
  data: z.string(),
  createdAt: z.preprocess((arg) => (isRequiredString(arg) ? new Date(arg) : arg), z.date())
})

export const HydratedMessageSchema = z.object({
  message: MessageSchema,
  user: UserSchema,
  openGraph: OpenGraphSchema.optional().nullable()
})

export type HydratedMessage = z.infer<typeof HydratedMessageSchema>

export const AgentWalletKindSchema = z.enum(['evm', 'solana'])

export type AgentWalletKind = z.infer<typeof AgentWalletKindSchema>

export const AgentWalletSchema = z.object({
  id: z.number(),
  address: WalletAddressSchema,
  kind: AgentWalletKindSchema,
  label: z.string(),
  subOrganizationId: z.string(),
  createdAt: z.preprocess((arg) => (isRequiredString(arg) ? new Date(arg) : arg), z.date())
})

export type AgentWallet = z.infer<typeof AgentWalletSchema>

export const KeyPairSchema = z.object({
  publicKey: z.string(),
  privateKey: z.string()
})

export type KeyPair = z.infer<typeof KeyPairSchema>

// Transactions

export const TransactionSchema = z.object({
  to: EthAddressSchema,
  value: z
    .union([z.string(), z.bigint()])
    .transform((val) => (typeof val === 'string' ? BigInt(val) : val))
    .optional(),
  data: HexStringSchema.optional(),
  chainId: z.number().optional()
})

export type Transaction = z.infer<typeof TransactionSchema>

export const AgentRegistrationSchema = z.object({
  registrationToken: z.string()
})

export type AgentRegistration = z.infer<typeof AgentRegistrationSchema>

export const GitStateSchema = z.object({
  repositoryUrl: z.string(),
  branch: z.string(),
  commit: z.string().optional().nullable()
})

export type GitState = z.infer<typeof GitStateSchema>

export const UserDmEventSchema = z.object({
  channel: DMChannelSchema,
  message: HydratedMessageSchema
})

export type UserEvent = z.infer<typeof UserDmEventSchema>

// Character schema

export const CharacterMessageSchema = z.object({
  name: z.string(),
  content: z
    .object({
      text: z.string(),
      thought: z.string().optional(),
      actions: z.array(z.string()).optional(),
      providers: z.array(z.string()).optional(),
      source: z.string().optional(),
      url: z.string().optional(),
      inReplyTo: UUIDSchema.optional(),
      attachments: z.array(MediaSchema).optional()
    })
    .passthrough()
})

export type CharacterMessage = z.infer<typeof CharacterMessageSchema>

<<<<<<< HEAD
export const CharacterSchema = z.object({
  id: UUIDSchema.optional(),
  name: z.string(),
  username: z.string().optional(),
  system: z.string().optional(),
  templates: z.record(z.string()).optional(),
  bio: z.union([z.string(), z.array(z.string())]),
  messageExamples: z.array(z.array(CharacterMessageSchema)).optional(),
  postExamples: z.array(z.string()).optional(),
  topics: z.array(z.string()).optional(),
  adjectives: z.array(z.string()).optional(),
  knowledge: z
    .array(
      z.union([
        z.string(),
        z.object({
          path: z.string(),
          shared: z.boolean().optional()
        })
      ])
    )
    .optional(),
  plugins: z.array(z.string()).optional(),
  settings: z.record(z.any()).optional(),
  secrets: z.record(z.union([z.string(), z.boolean(), z.number()])).optional(),
  style: z
    .object({
      all: z.array(z.string()).optional(),
      chat: z.array(z.string()).optional(),
      post: z.array(z.string()).optional()
    })
    .optional(),
  lore: z.array(z.string()).optional()
=======
export const BaseCharacterSchema = z.object({
  system: z.string().optional().nullable(),
  bio: z.array(z.string()),
  lore: z.array(z.string()),
  knowledge: z.array(z.string()),
  messageExamples: z.array(z.array(CharacterMessageSchema)),
  postExamples: z.array(z.string()),
  topics: z.array(z.string()),
  style: z.object({
    all: z.array(z.string()),
    chat: z.array(z.string()),
    post: z.array(z.string())
  }),
  adjectives: z.array(z.string())
})

export type BaseCharacter = z.infer<typeof BaseCharacterSchema>

export const CharacterSchema = BaseCharacterSchema.extend({
  id: z.string().optional().nullable(),
  name: z.string(),
  clients: z.array(z.string()),
  modelProvider: z.string(),
  settings: z.object({
    secrets: z.record(z.string()).optional().nullable(),
    ragKnowledge: z.boolean().optional().nullable(),
    voice: z
      .object({
        model: z.string()
      })
      .optional()
      .nullable()
  }),
  plugins: z.array(z.string())
>>>>>>> 231518fa
})

export type Character = z.infer<typeof CharacterSchema>

// agent events

const BaseAgentEventSchema = z.object({
  sentAt: z.preprocess((arg) => (isRequiredString(arg) ? new Date(arg) : arg), z.date())
})

export const HealthAgentEventSchema = BaseAgentEventSchema.extend({
  kind: z.literal('health'),
  status: z.enum(['booting', 'running', 'stopped'])
})

export const CodeChangeAgentEventSchema = BaseAgentEventSchema.extend({
  kind: z.literal('code_change'),
  git: z.object({
    remoteUrl: z.string(),
    commit: z.string()
  })
})

export const CharacterChangeAgentEventSchema = BaseAgentEventSchema.extend({
  kind: z.literal('character_change'),
  character: CharacterSchema
})

export const EnvVarChangeAgentEventSchema = BaseAgentEventSchema.extend({
  kind: z.literal('env_var_change'),
  envVars: z.record(z.string(), z.string())
})

export const AgentEventDataSchema = z.discriminatedUnion('kind', [
  HealthAgentEventSchema,
  CodeChangeAgentEventSchema,
  CharacterChangeAgentEventSchema,
  EnvVarChangeAgentEventSchema
])

export type AgentEventData = z.infer<typeof AgentEventDataSchema>

// agentcoin admin commands

export const SentinelSetGitCommandSchema = z.object({
  kind: z.literal('set_git'),
  state: GitStateSchema
})

export const SentinelSetCharacterCommandSchema = z.object({
  kind: z.literal('set_character'),
  character: CharacterSchema
})

export const SentinelSetKnowledgeCommandSchema = z.object({
  kind: z.literal('set_knowledge'),
  url: z.string(),
  filename: z.string()
})

export const SentinelDeleteKnowledgeCommandSchema = z.object({
  kind: z.literal('delete_knowledge'),
  url: z.string(),
  filename: z.string()
})

export const SentinelCommandSchema = z.discriminatedUnion('kind', [
  SentinelSetGitCommandSchema,
  SentinelSetKnowledgeCommandSchema,
  SentinelDeleteKnowledgeCommandSchema,
  SentinelSetCharacterCommandSchema
])

export type SentinelCommand = z.infer<typeof SentinelCommandSchema>

export interface Context {
  memory?: Memory
  responses: Memory[]
  state?: State
  content?: Content
}

export type ContextHandler = (context: Context) => Promise<boolean>

export enum ServiceKind {
  wallet = 'wallet-service',
  config = 'config-service',
  agent = 'agent-service',
  knowledge = 'knowledge-service',
  knowledgeBase = 'knowledge-base-service',
  memories = 'memories-service'
}

const PdfFileSchema = z.object({
  kind: z.literal('pdf'),
  url: z.string()
})

const TxtFileSchema = z.object({
  kind: z.literal('txt'),
  url: z.string()
})

const MarkdownFileSchema = z.object({
  kind: z.literal('markdown'),
  url: z.string()
})

const DocxFileSchema = z.object({
  kind: z.literal('docx'),
  url: z.string()
})

const CsvFileSchema = z.object({
  kind: z.literal('csv'),
  url: z.string()
})

export const KnowledgeMetadataSchema = z.discriminatedUnion('kind', [
  PdfFileSchema,
  TxtFileSchema,
  MarkdownFileSchema,
  DocxFileSchema,
  CsvFileSchema
])

export const KnowledgeSchema = z.object({
  id: z.number(),
  metadata: KnowledgeMetadataSchema,
  name: z.string(),
  agentId: AgentIdentitySchema,
  createdAt: z.preprocess((arg) => (isRequiredString(arg) ? new Date(arg) : arg), z.date())
})

export type Knowledge = z.infer<typeof KnowledgeSchema>

export const MessageStatusEnumSchema = z.enum(['idle', 'thinking', 'typing'])
export type MessageStatusEnum = z.infer<typeof MessageStatusEnumSchema>

export const MessageStatusSchema = z.object({
  status: MessageStatusEnumSchema,
  user: UserSchema,
  createdAt: z.preprocess((arg) => (isRequiredString(arg) ? new Date(arg) : arg), z.date())
})

export type MessageStatus = z.infer<typeof MessageStatusSchema>

export const ChatStatusBodySchema = z.object({
  channel: ChatChannelSchema,
  status: MessageStatusEnumSchema
})

export type ChatStatusBody = z.infer<typeof ChatStatusBodySchema>

export const MessageEventKindSchema = z.enum(['message', 'status'])
export type MessageEventKind = z.infer<typeof MessageEventKindSchema>

export const MessageEventSchema = z.discriminatedUnion('kind', [
  z.object({
    kind: z.literal('message'),
    data: HydratedMessageSchema.array(),
    channel: DMChannelSchema
  }),
  z.object({
    kind: z.literal('status'),
    data: MessageStatusSchema,
    channel: ChatChannelSchema
  })
])

export type MessageEvent = z.infer<typeof MessageEventSchema>

export const CliAuthResponseSchema = z.object({
  id: z.string()
})

export type CliAuthResponse = z.infer<typeof CliAuthResponseSchema>

export const CliAuthRequestSchema = z.object({
  token: z.string()
})

export type CliAuthRequest = z.infer<typeof CliAuthRequestSchema>

export const CredentialsSchema = z.object({
  token: z.string()
})

export type Credentials = z.infer<typeof CredentialsSchema>

export interface AyaOSOptions {
  dataDir?: string
}

export const RagKnowledgeItemContentSchema = z.object({
  text: z.string(),
  metadata: z
    .object({
      isMain: z.boolean().optional().nullable(),
      isChunk: z.boolean().optional().nullable(),
      originalId: z.string().optional().nullable(),
      chunkIndex: z.number().optional().nullable(),
      source: z.string().optional().nullable(),
      type: z.string().optional().nullable(),
      isShared: z.boolean().optional().nullable(),
      kind: z.string().optional().nullable()
    })
    .passthrough()
    .optional()
    .nullable()
})

export type RagKnowledgeItemContent = z.infer<typeof RagKnowledgeItemContentSchema>

export const RAGKnowledgeItemSchema = z.object({
  id: UUIDSchema,
  agentId: UUIDSchema,
  content: RagKnowledgeItemContentSchema,
  embedding: z.instanceof(Float32Array).optional(),
  createdAt: z.number().optional(),
  similarity: z.number().optional(),
  score: z.number().optional()
})

export type RAGKnowledgeItem = z.infer<typeof RAGKnowledgeItemSchema>

// Create a Zod schema for Content
export const MemoryContentSchema = z
  .object({
    // Required field
    text: z.string(),
    // Optional fields from the Content interface
    action: z.string().optional(),
    source: z.string().optional(),
    url: z.string().optional(),
    inReplyTo: UUIDSchema.optional(), // UUID of parent message if this is a reply/thread
    attachments: z.array(MediaSchema).optional()
    // Allow additional dynamic properties
  })
  .passthrough()

export type MemoryContent = z.infer<typeof MemoryContentSchema>

export const AgentSchema = z
  .object({
    id: AgentIdentitySchema,
    name: z.string()
  })
  .passthrough() // Partial schema

export type Agent = z.infer<typeof AgentSchema>

export const CreatePureResponseSchema = z.object({
  agent: AgentSchema,
  character: CharacterSchema
})
export type CreatePureResponse = z.infer<typeof CreatePureResponseSchema><|MERGE_RESOLUTION|>--- conflicted
+++ resolved
@@ -257,7 +257,6 @@
 
 export type CharacterMessage = z.infer<typeof CharacterMessageSchema>
 
-<<<<<<< HEAD
 export const CharacterSchema = z.object({
   id: UUIDSchema.optional(),
   name: z.string(),
@@ -291,42 +290,6 @@
     })
     .optional(),
   lore: z.array(z.string()).optional()
-=======
-export const BaseCharacterSchema = z.object({
-  system: z.string().optional().nullable(),
-  bio: z.array(z.string()),
-  lore: z.array(z.string()),
-  knowledge: z.array(z.string()),
-  messageExamples: z.array(z.array(CharacterMessageSchema)),
-  postExamples: z.array(z.string()),
-  topics: z.array(z.string()),
-  style: z.object({
-    all: z.array(z.string()),
-    chat: z.array(z.string()),
-    post: z.array(z.string())
-  }),
-  adjectives: z.array(z.string())
-})
-
-export type BaseCharacter = z.infer<typeof BaseCharacterSchema>
-
-export const CharacterSchema = BaseCharacterSchema.extend({
-  id: z.string().optional().nullable(),
-  name: z.string(),
-  clients: z.array(z.string()),
-  modelProvider: z.string(),
-  settings: z.object({
-    secrets: z.record(z.string()).optional().nullable(),
-    ragKnowledge: z.boolean().optional().nullable(),
-    voice: z
-      .object({
-        model: z.string()
-      })
-      .optional()
-      .nullable()
-  }),
-  plugins: z.array(z.string())
->>>>>>> 231518fa
 })
 
 export type Character = z.infer<typeof CharacterSchema>
