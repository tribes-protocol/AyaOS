--- conflicted
+++ resolved
@@ -1,12 +1,8 @@
 import { AgentcoinAPI } from '@/apis/agentcoinfun'
-<<<<<<< HEAD
 import { drizzleDB } from '@/common/db'
 import { calculateChecksum, ensureUUID } from '@/common/functions'
-import { AgentcoinRuntime } from '@/common/runtime'
+import { AyaRuntime } from '@/common/runtime'
 import { Knowledges, RagKnowledgeItemContent } from '@/common/schema'
-=======
-import { AyaRuntime } from '@/common/runtime'
->>>>>>> 1d6472b5
 import { Identity, Knowledge, ServiceKind } from '@/common/types'
 import { IKnowledgeService } from '@/services/interfaces'
 import {
@@ -156,14 +152,7 @@
       for (const knowledge of knowledgesToRemove) {
         elizaLogger.info(`Removing knowledge: ${knowledge.content.metadata?.source}`)
 
-<<<<<<< HEAD
         await this.remove(knowledge.id)
-=======
-        await this.runtime.databaseAdapter.removeKnowledge(knowledge.id)
-        if (knowledge.content.metadata?.source) {
-          await fs.unlink(path.join(this.knowledgeRoot, knowledge.content.metadata?.source))
-        }
->>>>>>> 1d6472b5
 
         await this.runtime.ragKnowledgeManager.cleanupDeletedKnowledgeFiles()
       }
