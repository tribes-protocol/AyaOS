<<<<<<< HEAD
import { AgentcoinAPI } from '@/apis/agentcoinfun'
import { DOCUMENT_TABLE_NAME, KNOWLEDGE_TABLE_NAME } from '@/common/constants'
import { calculateChecksum, isNull } from '@/common/functions'
import { IAyaRuntime } from '@/common/iruntime'
import { ayaLogger } from '@/common/logger'
import { PathResolver } from '@/common/path-resolver'
import {
  Identity,
  Knowledge,
  RAGKnowledgeItem,
  RagKnowledgeItemContent,
  ServiceKind
} from '@/common/types'
import { IKnowledgeService } from '@/services/interfaces'
import {
  createUniqueUuid,
  Memory,
  MemoryType,
  ModelType,
  Service,
  splitChunks,
  stringToUuid,
  UUID
} from '@elizaos/core'
import { CSVLoader } from '@langchain/community/document_loaders/fs/csv'
import { DocxLoader } from '@langchain/community/document_loaders/fs/docx'
import { PDFLoader } from '@langchain/community/document_loaders/fs/pdf'
import axios from 'axios'
import fs from 'fs/promises'
import { TextLoader } from 'langchain/document_loaders/fs/text'
import path from 'path'
=======
import { AyaAuthAPI } from '@/apis/aya-auth'
import { AYA_AGENT_IDENTITY_KEY, AYA_JWT_SETTINGS_KEY } from '@/common/constants'
import { ensureStringSetting, isNull } from '@/common/functions'
import { ayaLogger } from '@/common/logger'
import {
  AgentIdentitySchema,
  Identity,
  RAGKnowledgeItem,
  RagKnowledgeItemContent
} from '@/common/types'
import { IKnowledgeService } from '@/services/interfaces'
import { IAgentRuntime, Service, UUID } from '@elizaos/core'
import { RecursiveCharacterTextSplitter } from 'langchain/text_splitter'
>>>>>>> 275b6494

export class KnowledgeService extends Service implements IKnowledgeService {
  static readonly instances = new Map<UUID, KnowledgeService>()
  private isRunning = false

<<<<<<< HEAD
  readonly capabilityDescription = 'This service is responsible for knowledge management.'

  private constructor(
    readonly runtime: IAyaRuntime,
    private readonly agentCoinApi: AgentcoinAPI,
    private readonly agentCoinCookie: string,
    private readonly agentCoinIdentity: Identity,
    private readonly pathResolver: PathResolver
  ) {
    super(undefined)
  }

  static get serviceType(): string {
    return ServiceKind.knowledge
  }

  static getInstance(
    runtime: IAyaRuntime,
    agentCoinApi: AgentcoinAPI,
    agentCoinCookie: string,
    agentCoinIdentity: Identity,
    pathResolver: PathResolver
  ): IKnowledgeService {
    if (isNull(instance)) {
      instance = new KnowledgeService(
        runtime,
        agentCoinApi,
        agentCoinCookie,
        agentCoinIdentity,
        pathResolver
      )
    }
    return instance
=======
  static readonly serviceType = 'aya-os-knowledge-service'
  readonly capabilityDescription = ''
  private readonly authAPI: AyaAuthAPI
  private readonly identity: Identity

  constructor(readonly runtime: IAgentRuntime) {
    super(runtime)
    const token = ensureStringSetting(runtime, AYA_JWT_SETTINGS_KEY)
    const identity = ensureStringSetting(runtime, AYA_AGENT_IDENTITY_KEY)
    this.authAPI = new AyaAuthAPI(token)
    this.identity = AgentIdentitySchema.parse(identity)
>>>>>>> 275b6494
  }

  private async start(): Promise<void> {
    if (this.isRunning) {
      return
    }

    this.isRunning = true
    while (this.isRunning) {
      try {
        await this.syncKnowledge()
      } catch (error) {
        if (error instanceof Error) {
          ayaLogger.error('⚠️ Error in sync job:', error.message)
        } else {
          ayaLogger.error('⚠️ Error in sync job:', error)
        }
      }
      // Wait for 1 minute before the next run
      await new Promise((resolve) => setTimeout(resolve, 60_000))
    }
    ayaLogger.success('Sync job stopped gracefully.')
  }

  async stop(): Promise<void> {
    this.isRunning = false
    ayaLogger.info('Knowledge sync service stopped')
  }

  static async start(_runtime: IAgentRuntime): Promise<Service> {
    let instance = KnowledgeService.instances.get(_runtime.agentId)
    if (instance) {
      return instance
    }
    instance = new KnowledgeService(_runtime)
    KnowledgeService.instances.set(_runtime.agentId, instance)
    // don't await this. it'll lock up the main process
    void instance.start()
    return instance
  }

  static async stop(_runtime: IAgentRuntime): Promise<unknown> {
    const instance = KnowledgeService.instances.get(_runtime.agentId)
    if (isNull(instance)) {
      return undefined
    }
    await instance.stop()
    return instance
  }

  private async getAllKnowledge(): Promise<Knowledge[]> {
    const allKnowledge: Knowledge[] = []
    let cursor = 0
    const limit = 100

    while (true) {
      const knowledges = await this.agentCoinApi.getKnowledges(this.agentCoinIdentity, {
        cookie: this.agentCoinCookie,
        limit,
        cursor
      })

      allKnowledge.push(...knowledges)

      if (knowledges.length < limit) {
        break
      }

      cursor = knowledges[knowledges.length - 1].id
    }

    ayaLogger.info(`Found ${allKnowledge.length} knowledges`)

    return allKnowledge
  }

  private async syncKnowledge(): Promise<void> {
    ayaLogger.info('Syncing knowledge...')
    try {
      ayaLogger.info('Getting all knowledges...')
      const knowledges = await this.getAllKnowledge()
      ayaLogger.info(`Found ${knowledges.length} knowledges`)
      const existingKnowledgeIds = new Set<UUID>()

      let cursor: number | undefined
      let i = 0
      do {
        const results = await this.runtime.getMemories({
          agentId: this.runtime.agentId,
          count: 100,
          start: cursor,
          tableName: DOCUMENT_TABLE_NAME
        })

        ayaLogger.info(`Found ${results.length} knowledge items in page ${i++}`)

        for (const knowledge of results) {
          if (isNull(knowledge.id)) {
            continue
          }
          existingKnowledgeIds.add(knowledge.id)
        }

        cursor = results[results.length - 1].createdAt
      } while (cursor)

      const remoteKnowledgeIds: UUID[] = []
      for (const knowledge of knowledges) {
        const itemId = stringToUuid(knowledge.metadata.url)
        remoteKnowledgeIds.push(itemId)

        if (!existingKnowledgeIds.has(itemId)) {
          ayaLogger.info(`Processing new knowledge: ${knowledge.name}`)
          await this.processFileKnowledge(knowledge, itemId)
        }
      }

      const knowledgeIdsToRemove = Array.from(existingKnowledgeIds).filter(
        (id) => !remoteKnowledgeIds.includes(id)
      )

      for (const knowledgeId of knowledgeIdsToRemove) {
        ayaLogger.info(`Removing knowledge: ${knowledgeId}`)
        await this.remove(knowledgeId)
      }

      ayaLogger.info(
        `Knowledge sync completed: ${remoteKnowledgeIds.length} remote items, ` +
          `${knowledgeIdsToRemove.length} items removed`
      )
    } catch (error) {
      if (error instanceof Error) {
        ayaLogger.error('Error processing knowledge files:', error.message)
      } else {
        ayaLogger.error('Error processing knowledge files:', error)
      }
      throw error
    }
  }

  private async processFileKnowledge(data: Knowledge, itemId: UUID): Promise<void> {
    try {
      const content = await this.downloadFile(data)

      await this.add(itemId, {
        text: content,
        metadata: {
          type: MemoryType.DOCUMENT,
          documentId: itemId,
          source: data.name,
          timestamp: Date.now()
        }
      })
    } catch (error) {
      ayaLogger.error(`Error processing file metadata for ${data.name}:`, error)
    }
  }

  private async downloadFile(file: Knowledge): Promise<string> {
    const outputPath = path.join(this.pathResolver.knowledgeRoot, file.name)

    try {
      const response = await axios({
        method: 'GET',
        url: file.metadata.url,
        responseType: 'arraybuffer'
      })

      await fs.writeFile(outputPath, response.data)

      const loaderMap = {
        '.txt': TextLoader,
        '.md': TextLoader,
        '.csv': CSVLoader,
        '.pdf': PDFLoader,
        '.docx': DocxLoader
      } as const

      const isValidFileExtension = (ext: string): ext is keyof typeof loaderMap => {
        return ext in loaderMap
      }

      const fileExtension = path.extname(file.name).toLowerCase()
      if (!isValidFileExtension(fileExtension)) {
        ayaLogger.error(`Unsupported file type: ${fileExtension}`)
        throw new Error(`Unsupported file type: ${fileExtension}`)
      }

      const LoaderClass = loaderMap[fileExtension]

      try {
        const loader = new LoaderClass(outputPath)
        const docs = await loader.load()
        const content = docs.map((doc) => doc.pageContent).join('\n')
        ayaLogger.info(`Successfully processed file: ${file.name}`)
        return content
      } catch (error) {
        ayaLogger.error(`Error parsing ${fileExtension} file: ${file.name}`, error)
        return ''
      }
    } catch (error) {
      ayaLogger.error(`Error processing file from ${file.metadata.url}:`, error)
      throw error
    }
  }

  async list(options?: {
    limit?: number
    sort?: 'asc' | 'desc'
    filters?: {
      isChunk?: boolean
      source?: string
      kind?: string
    }
  }): Promise<RAGKnowledgeItem[]> {
    // FIXME: avp how to add filters and sort
    const { limit } = options ?? {}

    const results = await this.runtime.getMemories({
      agentId: this.runtime.agentId,
      count: limit,
      tableName: KNOWLEDGE_TABLE_NAME
    })

    return results.map(this.convertToRAGKnowledgeItem)
  }

  async search(options: {
    q: string
    limit: number
    matchThreshold?: number
  }): Promise<RAGKnowledgeItem[]> {
    const { q, limit, matchThreshold = 0.5 } = options

    const results = await this.runtime.searchMemories({
      embedding: await this.runtime.useModel(ModelType.TEXT_EMBEDDING, q),
      match_threshold: matchThreshold,
      count: limit,
      tableName: KNOWLEDGE_TABLE_NAME
    })

    return results.map(this.convertToRAGKnowledgeItem)
  }

  async get(id: UUID): Promise<RAGKnowledgeItem | undefined> {
    const result = await this.runtime.getMemoryById(id)

    return result ? this.convertToRAGKnowledgeItem(result) : undefined
  }

  async add(id: UUID, knowledge: RagKnowledgeItemContent): Promise<void> {
    const agentId = this.runtime.agentId
    const checksum = calculateChecksum(knowledge.text)
    const kind = knowledge.metadata?.kind ?? '<unknown>'

    const item = await this.runtime.getMemoryById(id)
    const storedKB = item ? this.convertToRAGKnowledgeItem(item) : undefined

    if (isNull(storedKB)) {
      ayaLogger.debug(`[${kind}] knowledge=[${id}] does not exist. creating...`)
    } else if (storedKB?.content.metadata?.checksum === checksum) {
      ayaLogger.debug(`[${kind}] knowledge=[${id}] already exists. skipping...`)
      return
    }

    const roomId = stringToUuid(`${agentId}-${id}`)

    const documentMemory: Memory = {
      id,
      agentId,
      roomId,
      entityId: agentId,
      content: {
        text: ''
      },
      metadata: {
        ...knowledge.metadata,
        type: MemoryType.DOCUMENT,
        checksum
      }
    }

    await this.runtime.createMemory(documentMemory, DOCUMENT_TABLE_NAME)

    // Create fragments using splitChunks
    const fragments = await splitChunks(knowledge.text, 7000, 500)

    // Store each fragment with link to source document
    for (let i = 0; i < fragments.length; i++) {
      const embedding = await this.runtime.useModel(ModelType.TEXT_EMBEDDING, fragments[i])
      const fragmentMemory: Memory = {
        id: createUniqueUuid(this, `${id}-fragment-${i}`),
        agentId,
        roomId,
        entityId: agentId,
        embedding,
        content: { text: fragments[i] },
        metadata: {
          type: MemoryType.FRAGMENT,
          documentId: id, // Link to source document
          position: i, // Keep track of order
          timestamp: Date.now()
        }
      }

      await this.runtime.createMemory(fragmentMemory, KNOWLEDGE_TABLE_NAME)
    }
  }

  async remove(id: UUID): Promise<void> {
    const roomId = stringToUuid(`${this.runtime.agentId}-${id}`)

    const knowledge = await this.runtime.getMemoryById(id)
    if (isNull(knowledge)) {
      ayaLogger.debug(`Knowledge item [${id}] not found. skipping...`)
      return
    }

    await Promise.all([
      this.runtime.deleteAllMemories(roomId, KNOWLEDGE_TABLE_NAME),
      this.runtime.deleteAllMemories(roomId, DOCUMENT_TABLE_NAME)
    ])

    if (knowledge.metadata?.source) {
      await fs.unlink(path.join(this.pathResolver.knowledgeRoot, knowledge.metadata.source))
    }
  }

  private convertToRAGKnowledgeItem(result: Memory): RAGKnowledgeItem {
    if (isNull(result.id) || isNull(result.agentId)) {
      throw new Error('Invalid result')
    }

    return {
      id: result.id,
      agentId: result.agentId,
      content: {
        ...result.content,
        text: result.content.text ?? ''
      },
      embedding: result.embedding ?? [],
      createdAt: result.createdAt,
      similarity: result.similarity
    }
  }
}<|MERGE_RESOLUTION|>--- conflicted
+++ resolved
@@ -1,36 +1,3 @@
-<<<<<<< HEAD
-import { AgentcoinAPI } from '@/apis/agentcoinfun'
-import { DOCUMENT_TABLE_NAME, KNOWLEDGE_TABLE_NAME } from '@/common/constants'
-import { calculateChecksum, isNull } from '@/common/functions'
-import { IAyaRuntime } from '@/common/iruntime'
-import { ayaLogger } from '@/common/logger'
-import { PathResolver } from '@/common/path-resolver'
-import {
-  Identity,
-  Knowledge,
-  RAGKnowledgeItem,
-  RagKnowledgeItemContent,
-  ServiceKind
-} from '@/common/types'
-import { IKnowledgeService } from '@/services/interfaces'
-import {
-  createUniqueUuid,
-  Memory,
-  MemoryType,
-  ModelType,
-  Service,
-  splitChunks,
-  stringToUuid,
-  UUID
-} from '@elizaos/core'
-import { CSVLoader } from '@langchain/community/document_loaders/fs/csv'
-import { DocxLoader } from '@langchain/community/document_loaders/fs/docx'
-import { PDFLoader } from '@langchain/community/document_loaders/fs/pdf'
-import axios from 'axios'
-import fs from 'fs/promises'
-import { TextLoader } from 'langchain/document_loaders/fs/text'
-import path from 'path'
-=======
 import { AyaAuthAPI } from '@/apis/aya-auth'
 import { AYA_AGENT_IDENTITY_KEY, AYA_JWT_SETTINGS_KEY } from '@/common/constants'
 import { ensureStringSetting, isNull } from '@/common/functions'
@@ -43,48 +10,11 @@
 } from '@/common/types'
 import { IKnowledgeService } from '@/services/interfaces'
 import { IAgentRuntime, Service, UUID } from '@elizaos/core'
-import { RecursiveCharacterTextSplitter } from 'langchain/text_splitter'
->>>>>>> 275b6494
 
 export class KnowledgeService extends Service implements IKnowledgeService {
   static readonly instances = new Map<UUID, KnowledgeService>()
   private isRunning = false
 
-<<<<<<< HEAD
-  readonly capabilityDescription = 'This service is responsible for knowledge management.'
-
-  private constructor(
-    readonly runtime: IAyaRuntime,
-    private readonly agentCoinApi: AgentcoinAPI,
-    private readonly agentCoinCookie: string,
-    private readonly agentCoinIdentity: Identity,
-    private readonly pathResolver: PathResolver
-  ) {
-    super(undefined)
-  }
-
-  static get serviceType(): string {
-    return ServiceKind.knowledge
-  }
-
-  static getInstance(
-    runtime: IAyaRuntime,
-    agentCoinApi: AgentcoinAPI,
-    agentCoinCookie: string,
-    agentCoinIdentity: Identity,
-    pathResolver: PathResolver
-  ): IKnowledgeService {
-    if (isNull(instance)) {
-      instance = new KnowledgeService(
-        runtime,
-        agentCoinApi,
-        agentCoinCookie,
-        agentCoinIdentity,
-        pathResolver
-      )
-    }
-    return instance
-=======
   static readonly serviceType = 'aya-os-knowledge-service'
   readonly capabilityDescription = ''
   private readonly authAPI: AyaAuthAPI
@@ -96,7 +26,6 @@
     const identity = ensureStringSetting(runtime, AYA_AGENT_IDENTITY_KEY)
     this.authAPI = new AyaAuthAPI(token)
     this.identity = AgentIdentitySchema.parse(identity)
->>>>>>> 275b6494
   }
 
   private async start(): Promise<void> {
