import {
  AgentWallet,
  AgentWalletKind,
  HexString,
  RAGKnowledgeItem,
  RagKnowledgeItemContent,
  Transaction
} from '@/common/types'
<<<<<<< HEAD

import { Memory, UUID } from '@elizaos/core'
import { WalletClient } from 'viem'
=======
import { Content, Memory, RAGKnowledgeItem, UUID } from '@elizaos/core'
>>>>>>> 9b3e043f

export interface IWalletService {
  signPersonalMessage(wallet: AgentWallet, message: string): Promise<string>
  signAndSubmitTransaction(params: {
    client: WalletClient
    transaction: Transaction
  }): Promise<HexString>
  getDefaultWallet(kind: AgentWalletKind): Promise<AgentWallet>
}

export interface IKnowledgeService {
  list(options: {
    limit?: number
    sort?: 'asc' | 'desc'
    filters?: {
      isChunk?: boolean
      source?: string
      kind?: string
    }
  }): Promise<RAGKnowledgeItem[]>
  get(id: UUID): Promise<RAGKnowledgeItem | undefined>
  add(id: UUID, knowledge: RagKnowledgeItemContent): Promise<void>
  remove(id: UUID): Promise<void>
  search(options: {
    q: string
    limit: number
    matchThreshold?: number
  }): Promise<RAGKnowledgeItem[]>
}

export interface IMemoriesService {
  search(options: {
    q: string
    limit: number
    type: string
    matchThreshold?: number
  }): Promise<Memory[]>
}

export interface ITelegramManager {
  sendMessage(params: {
    chatId: number | string
    content: Content
    replyToMessageId?: number | undefined
  }): Promise<number>
}<|MERGE_RESOLUTION|>--- conflicted
+++ resolved
@@ -6,13 +6,9 @@
   RagKnowledgeItemContent,
   Transaction
 } from '@/common/types'
-<<<<<<< HEAD
 
-import { Memory, UUID } from '@elizaos/core'
+import { Content, Memory, UUID } from '@elizaos/core'
 import { WalletClient } from 'viem'
-=======
-import { Content, Memory, RAGKnowledgeItem, UUID } from '@elizaos/core'
->>>>>>> 9b3e043f
 
 export interface IWalletService {
   signPersonalMessage(wallet: AgentWallet, message: string): Promise<string>
