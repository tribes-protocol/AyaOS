--- conflicted
+++ resolved
@@ -1,13 +1,3 @@
-<<<<<<< HEAD
-=======
-import {
-  AGENTCOIN_MONITORING_ENABLED,
-  CHARACTER_FILE,
-  CODE_DIR,
-  ENV_FILE,
-  RUNTIME_SERVER_SOCKET_FILE
-} from '@/common/constants'
->>>>>>> 6356c55b
 import { isNull, isRequiredString } from '@/common/functions'
 import { OperationQueue } from '@/common/lang/operation_queue'
 import { PathManager } from '@/services/paths'
@@ -21,6 +11,7 @@
 import fs from 'fs'
 import net from 'net'
 import simpleGit from 'simple-git'
+import { AGENTCOIN_MONITORING_ENABLED } from '@/common/constants'
 
 export class ConfigService extends Service implements IConfigService {
   private readonly operationQueue = new OperationQueue(1)
