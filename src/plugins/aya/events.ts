import { AgentRegistry } from '@/agent/registry'
import { AYA_AGENT_DATA_DIR_KEY } from '@/common/constants'
import { ensureStringSetting, isNull, toJsonTreeString } from '@/common/functions'
<<<<<<< HEAD
import { messageHandlerTemplate, shouldRespondTemplate } from '@/common/templates'
=======
import { ayaLogger } from '@/common/logger'
>>>>>>> f5c9a499
import { validateResponse } from '@/llms/response-validator'
import {
  asUUID,
  ChannelType,
  composePromptFromState,
  Content,
  createUniqueUuid,
  EventType,
  IAgentRuntime,
  InvokePayload,
  logger,
  Memory,
  MessageReceivedHandlerParams,
  ModelType,
  parseJSONObjectFromText,
  postCreationTemplate,
  truncateToCompleteSentence
} from '@elizaos/core'
import { v4 } from 'uuid'

/**
 * Handles incoming messages and generates responses based on the provided runtime
 * and message information.
 *
 * @param {MessageReceivedHandlerParams} params - The parameters needed for message handling,
 * including runtime, message, and callback.
 * @returns {Promise<void>} - A promise that resolves once the message handling and response
 * generation is complete.
 */
export const messageReceivedHandler = async ({
  runtime,
  message,
  callback,
  onComplete
}: MessageReceivedHandlerParams): Promise<void> => {
  ayaLogger.info('messageReceivedHandler:', JSON.stringify(message, null, 2))
  const messageId = message.id
  if (isNull(messageId)) {
    throw Error(`Message ID is required: ${message}`)
  }

  const dataDir = ensureStringSetting(runtime, AYA_AGENT_DATA_DIR_KEY)
  const { rateLimiter } = AgentRegistry.get(dataDir)

  // Generate a unique run ID for tracking this message handler execution
  const runId = asUUID(v4())
  const startTime = Date.now()

  // Emit run started event
  await runtime.emitEvent(EventType.RUN_STARTED, {
    runtime,
    runId,
    messageId: message.id,
    roomId: message.roomId,
    entityId: message.entityId,
    startTime,
    status: 'started',
    source: 'messageHandler'
  })

  // Set up timeout monitoring
  const timeoutDuration = 60 * 60 * 1000 // 1 hour
  let timeoutId: NodeJS.Timeout | undefined

  const timeoutPromise = new Promise<never>((_resolve, reject) => {
    timeoutId = setTimeout(async () => {
      try {
        await runtime.emitEvent(EventType.RUN_TIMEOUT, {
          runtime,
          runId,
          messageId: message.id,
          roomId: message.roomId,
          entityId: message.entityId,
          startTime,
          status: 'timeout',
          endTime: Date.now(),
          duration: Date.now() - startTime,
          error: 'Run exceeded 60 minute timeout',
          source: 'messageHandler'
        })
        reject(new Error('Run exceeded 60 minute timeout'))
      } catch (error) {
        ayaLogger.error('Failed to emit timeout event:', error)
        reject(error)
      }
    }, timeoutDuration)
  })

  const processingPromise = (async () => {
    try {
      if (message.entityId === runtime.agentId) {
        throw new Error('Message is from the agent itself')
      }

      // First, save the incoming message
      await runtime.addEmbeddingToMemory(message)
      await runtime.createMemory(message, 'messages')

      if (rateLimiter) {
        const canProcess = await rateLimiter.canProcess(message)
        if (!canProcess) {
          ayaLogger.warn('Rate limit exceeded, skipping message from user:', message.entityId)
          return
        }
      }

      const agentUserState = await runtime.getParticipantUserState(message.roomId, runtime.agentId)

      if (
        agentUserState === 'MUTED' &&
        !message.content.text?.toLowerCase().includes(runtime.character.name.toLowerCase())
      ) {
        logger.debug('Ignoring muted room')
        return
      }

      let state = await runtime.composeState(
        message,
        ['PROVIDERS', 'SHOULD_RESPOND', 'CHARACTER', 'RECENT_MESSAGES', 'ENTITIES'],
        ['ACTIONS']
      )

      const shouldRespondPrompt = composePromptFromState({
        state,
        template: runtime.character.templates?.shouldRespondTemplate || shouldRespondTemplate
      })

      logger.debug(
        `*** Should Respond Prompt for ${runtime.character.name} ***\n`,
        shouldRespondPrompt
      )

      const response = await runtime.useModel(ModelType.TEXT_SMALL, {
        prompt: shouldRespondPrompt
      })

      logger.debug(`*** Should Respond Response for ${runtime.character.name} ***\n`, response)
      logger.debug(`*** Raw Response Type: ${typeof response} ***`)

      // Try to preprocess response by removing code blocks markers if present
      let processedResponse = response
      if (typeof response === 'string' && response.includes('```')) {
        logger.debug('*** Response contains code block markers, attempting to clean up ***')
        processedResponse = response.replace(/```json\n|\n```|```/g, '')
        logger.debug('*** Processed Response ***\n', processedResponse)
      }

      const responseObject = parseJSONObjectFromText(processedResponse)
      logger.debug('*** Parsed Response Object ***', responseObject)

      // Safely handle the case where parsing returns null
      // eslint-disable-next-line @typescript-eslint/consistent-type-assertions
      const providers = responseObject?.providers as string[] | undefined
      logger.debug('*** Providers Value ***', providers)

      ayaLogger.log('responseObject', responseObject)

      const shouldRespond = responseObject?.action && responseObject.action !== 'IGNORE'
      logger.debug('*** Should Respond ***', shouldRespond)

      state = await runtime.composeState(message, undefined, providers)

      let responseMessages: Memory[] = []

      if (shouldRespond) {
        const prompt = composePromptFromState({
          state,
          template: runtime.character.templates?.messageHandlerTemplate || messageHandlerTemplate
        })

<<<<<<< HEAD
=======
        // ayaLogger.log('prompt', prompt)

>>>>>>> f5c9a499
        let responseContent: Content | null = null

        // Retry if missing required fields
        let retries = 0
        const maxRetries = 3
        while (retries < maxRetries && (!responseContent?.thought || !responseContent?.actions)) {
          const response = await runtime.useModel(ModelType.TEXT_LARGE, {
            prompt
          })

          // eslint-disable-next-line @typescript-eslint/consistent-type-assertions
          responseContent = parseJSONObjectFromText(response) as Content

          retries++
          if (!responseContent?.thought && !responseContent?.actions) {
            ayaLogger.warn('*** Missing required fields, retrying... ***')
          }
        }

        if (responseContent) {
          responseContent.inReplyTo = createUniqueUuid(runtime, messageId)

          // last line of defense to ensure the response is valid
          const validation = await validateResponse({
            runtime,
            response: responseContent,
            requestText: message.content.text || '',
            context: prompt
          })

          if (validation) {
            responseContent = validation
          }

          // make sure if content.actions has a REPLY action, it's the first action
          const actions = responseContent.actions || []
          if (actions.includes('REPLY')) {
            responseContent.actions = actions.filter((action) => action !== 'REPLY')
            responseContent.actions.unshift('REPLY')
          }

          responseMessages = [
            {
              id: asUUID(v4()),
              entityId: runtime.agentId,
              agentId: runtime.agentId,
              content: responseContent,
              roomId: message.roomId,
              createdAt: Date.now()
            }
          ]
        }

        ayaLogger.info('responseMessages', toJsonTreeString(responseMessages, { pretty: true }))

        await runtime.processActions(message, responseMessages, state, callback)
      }

      onComplete?.()
      await runtime.evaluate(message, state, shouldRespond, callback, responseMessages)

      // Emit run ended event on successful completion
      await runtime.emitEvent(EventType.RUN_ENDED, {
        runtime,
        runId,
        messageId: message.id,
        roomId: message.roomId,
        entityId: message.entityId,
        startTime,
        status: 'completed',
        endTime: Date.now(),
        duration: Date.now() - startTime,
        source: 'messageHandler'
      })
    } catch (error) {
      onComplete?.()
      // Emit run ended event with error
      await runtime.emitEvent(EventType.RUN_ENDED, {
        runtime,
        runId,
        messageId: message.id,
        roomId: message.roomId,
        entityId: message.entityId,
        startTime,
        status: 'completed',
        endTime: Date.now(),
        duration: Date.now() - startTime,
        error: error instanceof Error ? error.message : 'Unknown error',
        source: 'messageHandler'
      })
      throw error
    }
  })()

  try {
    await Promise.race([processingPromise, timeoutPromise])
  } finally {
    if (timeoutId) {
      clearTimeout(timeoutId)
    }
  }
}

export const reactionReceivedHandler = async ({
  runtime,
  message
}: {
  runtime: IAgentRuntime
  message: Memory
}): Promise<void> => {
  try {
    await runtime.createMemory(message, 'messages')
  } catch (error) {
    if (error instanceof Error && error.message === '23505') {
      ayaLogger.warn('Duplicate reaction memory, skipping')
      return
    }
    ayaLogger.error('Error in reaction handler:', error)
  }
}

export const postGeneratedHandler = async ({
  runtime,
  callback,
  worldId,
  userId,
  roomId,
  source
}: InvokePayload): Promise<void> => {
  ayaLogger.log('Generating new post...')
  // Ensure world exists first
  await runtime.ensureWorldExists({
    id: worldId,
    name: `${runtime.character.name}'s Feed`,
    agentId: runtime.agentId,
    serverId: userId
  })

  // Ensure timeline room exists
  await runtime.ensureRoomExists({
    id: roomId,
    name: `${runtime.character.name}'s Feed`,
    source,
    type: ChannelType.FEED,
    channelId: `${userId}-home`,
    serverId: userId,
    worldId
  })

  const message = {
    id: createUniqueUuid(runtime, `tweet-${Date.now()}`),
    entityId: runtime.agentId,
    agentId: runtime.agentId,
    roomId,
    content: {}
  }

  // Compose state with relevant context for tweet generation
  const state = await runtime.composeState(message, undefined, [
    'CHARACTER',
    'RECENT_MESSAGES',
    'ENTITIES'
  ])

  // Generate prompt for tweet content
  const postPrompt = composePromptFromState({
    state,
    template: runtime.character.templates?.postCreationTemplate || postCreationTemplate
  })

  const jsonResponse: {
    post: string
    thought: string
  } = await runtime.useModel(ModelType.OBJECT_LARGE, {
    prompt: postPrompt,
    output: 'no-schema'
  })

  /**
   * Cleans up a tweet text by removing quotes and fixing newlines
   */
  function cleanupPostText(text: string): string {
    // Remove quotes
    let cleanedText = text.replace(/^['"](.*)['"]$/, '$1')
    // Fix newlines
    cleanedText = cleanedText.replaceAll(/\\n/g, '\n\n')
    // Truncate to Twitter's character limit (280)
    if (cleanedText.length > 280) {
      cleanedText = truncateToCompleteSentence(cleanedText, 280)
    }
    return cleanedText
  }

  // Cleanup the tweet text
  const cleanedText = cleanupPostText(jsonResponse.post)

  // Prepare media if included
  // const mediaData: MediaData[] = [];
  // if (jsonResponse.imagePrompt) {
  // 	const images = await runtime.useModel(ModelType.IMAGE, {
  // 		prompt: jsonResponse.imagePrompt,
  // 		output: "no-schema",
  // 	});
  // 	try {
  // 		// Convert image prompt to Media format for fetchMediaData
  // 		const imagePromptMedia: any[] = images

  // 		// Fetch media using the utility function
  // 		const fetchedMedia = await fetchMediaData(imagePromptMedia);
  // 		mediaData.push(...fetchedMedia);
  // 	} catch (error) {
  // 		ayaLogger.error("Error fetching media for tweet:", error);
  // 	}
  // }

  // Create the response memory
  const responseMessages = [
    {
      id: asUUID(v4()),
      entityId: runtime.agentId,
      agentId: runtime.agentId,
      content: {
        text: cleanedText,
        source,
        channelType: ChannelType.FEED,
        thought: jsonResponse.thought || '',
        type: 'post'
      },
      roomId: message.roomId,
      createdAt: Date.now()
    }
  ]

  for (const message of responseMessages) {
    await callback?.(message.content)
  }

  // Process the actions and execute the callback
  // await runtime.processActions(message, responseMessages, state, callback);

  // // Run any configured evaluators
  // await runtime.evaluate(
  // 	message,
  // 	state,
  // 	true, // Post generation is always a "responding" scenario
  // 	callback,
  // 	responseMessages,
  // );
}<|MERGE_RESOLUTION|>--- conflicted
+++ resolved
@@ -1,11 +1,8 @@
 import { AgentRegistry } from '@/agent/registry'
 import { AYA_AGENT_DATA_DIR_KEY } from '@/common/constants'
 import { ensureStringSetting, isNull, toJsonTreeString } from '@/common/functions'
-<<<<<<< HEAD
+import { ayaLogger } from '@/common/logger'
 import { messageHandlerTemplate, shouldRespondTemplate } from '@/common/templates'
-=======
-import { ayaLogger } from '@/common/logger'
->>>>>>> f5c9a499
 import { validateResponse } from '@/llms/response-validator'
 import {
   asUUID,
@@ -176,11 +173,6 @@
           template: runtime.character.templates?.messageHandlerTemplate || messageHandlerTemplate
         })
 
-<<<<<<< HEAD
-=======
-        // ayaLogger.log('prompt', prompt)
-
->>>>>>> f5c9a499
         let responseContent: Content | null = null
 
         // Retry if missing required fields
