<<<<<<< HEAD
import { AGENT_ADMIN_PUBLIC_KEY, AGENTCOIN_FUN_API_URL } from '@/common/env'
=======
import { AGENTCOIN_MONITORING_ENABLED, CHARACTER_FILE, ENV_FILE } from '@/common/constants'
import { AGENT_ADMIN_PUBLIC_KEY, AGENTCOIN_FUN_API_URL, TOKEN_ADDRESS } from '@/common/env'
>>>>>>> 6356c55b
import {
  hasActions,
  isNull,
  isRequiredString,
  isValidSignature,
  serializeChannel,
  serializeIdentity
} from '@/common/functions'
import { AgentcoinRuntime } from '@/common/runtime'
import {
  AgentIdentitySchema,
  Character,
  ChatChannel,
  ChatChannelKind,
  CoinChannelSchema,
  EthAddressSchema,
  HydratedMessageSchema,
  Identity,
  Message,
  MessageEventSchema,
  SentinelCommand,
  SentinelCommandSchema
} from '@/common/types'
import * as fs from 'fs'

import { messageHandlerTemplate } from '@elizaos/client-direct'

import { AgentcoinService } from '@/services/agentcoinfun'
import { ConfigService } from '@/services/config'
import {
  Client,
  composeContext,
  Content,
  elizaLogger,
  generateMessageResponse,
  IAgentRuntime,
  Memory,
  ModelClass,
  stringToUuid,
  UUID
} from '@elizaos/core'
import { io, Socket } from 'socket.io-client'

function messageIdToUuid(messageId: number): UUID {
  return stringToUuid('agentcoin:' + messageId.toString())
}

export class AgentcoinClient {
  private socket?: Socket
  private agentcoinService: AgentcoinService
  private configService: ConfigService

  constructor(private readonly runtime: AgentcoinRuntime) {
    elizaLogger.info('Connecting to Agentcoin API', AGENTCOIN_FUN_API_URL)
    this.agentcoinService = runtime.getService(AgentcoinService)
    this.configService = runtime.getService(ConfigService)
  }

  public async start(): Promise<void> {
    if (!isNull(this.socket)) {
      elizaLogger.info('Agentcoin client already started')
      return
    }

    this.socket = io(AGENTCOIN_FUN_API_URL, {
      reconnection: true,
      rejectUnauthorized: false,
      reconnectionDelay: 1000,
      reconnectionDelayMax: 5000,
      reconnectionAttempts: Infinity,
      withCredentials: true,
      timeout: 20000,
      autoConnect: true,
      transports: ['websocket', 'polling'],
      extraHeaders: {
        Cookie: await this.agentcoinService.getCookie()
      },
      auth: async (cb: (data: unknown) => void) => {
        try {
          const jwtToken = await this.agentcoinService.getJwtAuthToken()
          cb({ jwtToken })
        } catch (error) {
          elizaLogger.error('Error getting JWT token', error)
          cb({})
        }
      }
    })

    this.socket.on('connect', () => {
      elizaLogger.info('Connected to Agentcoin API')
    })
    this.socket.on('disconnect', () => {
      elizaLogger.info('Disconnected from Agentcoin API')
    })

    const coinChannel = CoinChannelSchema.parse({
      kind: ChatChannelKind.COIN,
      chainId: 8453,
      // FIXME: avp: change channel to agentID
      address: '0xf4D70D2fd1DE59ff34aA0350263ba742cb94b1c8'
    })

    this.socket.on(serializeChannel(coinChannel), async (data: unknown) => {
      elizaLogger.info('Agentcoin client received coin message', data)
      await this.processMessage(coinChannel, data)
    })

    const identity = await this.agentcoinService.getIdentity()
    const eventName = `user:${serializeIdentity(identity)}`
    elizaLogger.info(
      `agentcoin.fun (${process.env.npm_package_version}) client listening for event`,
      eventName
    )

    // listen on DMs
    this.socket.on(eventName, async (data: unknown) => {
      // elizaLogger.info('Agentcoin client received event', data)
      try {
        const event = MessageEventSchema.parse(data)
        const channel = event.channel

        if (channel.kind !== ChatChannelKind.DM) {
          elizaLogger.info('Agentcoin client received msg for unknown channel', channel)
          return
        }

        // validate channel
        if (channel.firstIdentity !== identity && channel.secondIdentity !== identity) {
          elizaLogger.info('Agentcoin client received msg for unknown channel', channel)
          return
        }

        switch (event.kind) {
          case 'message': {
            // process message if allowed
            await this.processMessage(channel, event.data)
            break
          }
          case 'status':
            elizaLogger.info('Received status', event.data.status)
            break
        }
      } catch (error) {
        console.error('Error processing message from agentcoin client', error)
        elizaLogger.error('Error processing message from agentcoin client', error)
      }
    })

    // listen on admin commands
    if (AGENTCOIN_MONITORING_ENABLED) {
      this.socket.on(`admin:${identity}`, async (payload: string) => {
        try {
          const jsonObj = JSON.parse(payload)
          const { content, signature } = jsonObj
          if (!isRequiredString(content) || !isRequiredString(signature)) {
            throw new Error('Invalid payload')
          }

          if (!isValidSignature(content, AGENT_ADMIN_PUBLIC_KEY, signature)) {
            throw new Error('Invalid signature')
          }

          const command = SentinelCommandSchema.parse(JSON.parse(content))
          await this.handleAdminCommand(command)
        } catch (e) {
          console.error('Error handling admin command:', e, payload)
        }
      })
    }
  }

  private async handleAdminCommand(command: SentinelCommand): Promise<void> {
    switch (command.kind) {
      case 'set_git':
        elizaLogger.info('ignoring set_git. sentinel service is handling this', command)
        break
      case 'set_character_n_envvars':
        await this.handleSetCharacterAndEnvvars(command.character, command.envVars)
        break
      case 'set_knowledge':
        elizaLogger.info('ignoring set_knowledge', command)
        break
      case 'delete_knowledge':
        elizaLogger.info('ignoring delete_knowledge', command)
        break
      default:
        throw new Error('Invalid command')
    }
  }

  private async handleSetCharacterAndEnvvars(
    character: Character,
    envVars: Record<string, string>
  ): Promise<void> {
    // write the character to the character file
    await fs.promises.writeFile(
      this.runtime.pathManager.CHARACTER_FILE,
      JSON.stringify(character, null, 2)
    )

    // write the env vars to the env file
    const envContent = Object.entries(envVars)
      .map(([key, value]) => `${key}=${value}`)
      .join('\n')

    await fs.promises.writeFile(this.runtime.pathManager.ENV_FILE, envContent)

    // notify config service
    await this.configService.checkEnvAndCharacterUpdate()
  }

  public stop(): void {
    this.socket?.disconnect()
    this.socket = undefined
  }

  private async sendMessageAsAgent({
    identity,
    content,
    channel
  }: {
    identity: Identity
    content: Content
    channel: ChatChannel
  }): Promise<Memory> {
    const { text, action, inReplyTo, attachments } = content

    // FIXME: hish - need to update code to handle multiple attachments
    const firstAttachment = attachments?.[0]
    const imageUrl = firstAttachment?.url

    const agentcoinResponse = await this.agentcoinService.sendMessage({
      text: imageUrl ? text + ` ${imageUrl}` : text,
      sender: identity,
      channel,
      clientUuid: crypto.randomUUID()
    })

    return this.saveMessage({
      message: agentcoinResponse.message,
      action,
      inReplyTo
    })
  }

  private async saveMessage({
    message,
    action,
    inReplyTo
  }: {
    message: Message
    action?: string
    inReplyTo?: UUID
  }): Promise<Memory> {
    const roomId = stringToUuid(serializeChannel(message.channel))
    const messageId = messageIdToUuid(message.id)
    const userId = AgentIdentitySchema.safeParse(message.sender).success
      ? this.runtime.agentId
      : stringToUuid(serializeIdentity(message.sender))

    const responseMessage: Memory = {
      id: messageId,
      agentId: this.runtime.agentId,
      userId,
      roomId,
      content: {
        text: message.text,
        source: 'agentcoin',
        inReplyTo,
        agentCoinMessageId: message.id,
        action
      },
      createdAt: Date.now(),
      unique: true
    }

    // await this.runtime.messageManager.addEmbeddingToMemory(responseMessage)
    await this.runtime.messageManager.createMemory(responseMessage)

    return responseMessage
  }

  private async processMessage(channel: ChatChannel, data: unknown): Promise<void> {
    const messages = HydratedMessageSchema.array().parse(data)

    const { message, user } = messages[0]

    if (isNull(message)) {
      elizaLogger.info('AgentcoinClient received empty message')
      return
    }

    const identity = await this.agentcoinService.getIdentity()

    if (message.sender === identity) {
      return
    }

    await this.agentcoinService.sendStatus(channel, 'thinking')

    const roomId = stringToUuid(serializeChannel(channel))
    const userId = stringToUuid(serializeIdentity(message.sender))

    await this.runtime.ensureUserRoomConnection({
      roomId,
      userId,
      username: user.username,
      name: user.username,
      email: user.identity,
      bio: user.bio,
      ethAddress: EthAddressSchema.safeParse(user.identity).success ? user.identity : undefined,
      source: 'agentcoin'
    })

    const memory: Memory = await this.saveMessage({ message })

    let state = await this.runtime.composeState(memory, {
      agentName: this.runtime.character.name
    })

    await this.runtime.evaluate(memory, state)

    const context = composeContext({
      state,
      template: messageHandlerTemplate
    })

    // `prellm` event
    let shouldContinue = await this.runtime.handle('llm:pre', {
      state,
      responses: [],
      memory
    })

    if (!shouldContinue) {
      elizaLogger.info('AgentcoinClient received prellm event but it was suppressed')
      await this.agentcoinService.sendStatus(channel, 'idle')
      return
    }

    await this.agentcoinService.sendStatus(channel, 'typing')

    const response = await generateMessageResponse({
      runtime: this.runtime,
      context,
      modelClass: ModelClass.LARGE
    })

    // `postllm` event
    shouldContinue = await this.runtime.handle('llm:post', {
      state,
      responses: [],
      memory,
      content: response
    })

    if (!shouldContinue) {
      elizaLogger.info('AgentcoinClient received postllm event but it was suppressed')
      await this.agentcoinService.sendStatus(channel, 'idle')
      return
    }

    if (isNull(response.text) || response.text.trim().length === 0) {
      await this.agentcoinService.sendStatus(channel, 'idle')
      return
    }

    const action = this.runtime.actions.find((a) => a.name === response.action)
    const shouldSuppressInitialMessage = action?.suppressInitialMessage

    const messageResponses: Memory[] = []
    if (shouldSuppressInitialMessage) {
      elizaLogger.info('Agentcoin response is IGNORE', response)
    } else {
      const responseMessage = await this.sendMessageAsAgent({
        identity,
        content: response,
        channel
      })
      await this.runtime.evaluate(responseMessage, state, true)
      messageResponses.push(responseMessage)
      state = await this.runtime.updateRecentMessageState(state)
    }

    if (!hasActions(messageResponses)) {
      elizaLogger.info('AgentcoinClient received message with no actions. done!')
      return
    }

    if (messageResponses[0]?.content.action !== 'CONTINUE') {
      // if the action is not continue, we need to send a status update
      await this.agentcoinService.sendStatus(channel, 'thinking')
    }

    // `preaction` event
    shouldContinue = await this.runtime.handle('tool:pre', {
      state,
      responses: messageResponses,
      memory
    })

    if (!shouldContinue) {
      elizaLogger.info('AgentcoinClient received preaction event but it was suppressed')
      await this.agentcoinService.sendStatus(channel, 'idle')
      return
    }

    await this.runtime.processActions(memory, messageResponses, state, async (newMessage) => {
      try {
        // `postaction` event
        shouldContinue = await this.runtime.handle('tool:post', {
          state,
          responses: messageResponses,
          memory,
          content: newMessage
        })

        if (!shouldContinue) {
          elizaLogger.info('AgentcoinClient received postaction event but it was suppressed')
          return
        }

        const newMemory = await this.sendMessageAsAgent({
          identity,
          content: newMessage,
          channel
        })

        await this.runtime.evaluate(newMemory, state, true)

        return [newMemory]
      } catch (e) {
        elizaLogger.error(`error sending`, e)
        throw e
      }
    })
  }
}

export const AgentcoinClientInterface: Client = {
  start: async (_runtime: AgentcoinRuntime) => {
    const client = new AgentcoinClient(_runtime)
    await client.start()
    return client
  },
  stop: async (_runtime: IAgentRuntime, client?: Client) => {
    if (client instanceof AgentcoinClient) {
      client.stop()
    }
  }
}<|MERGE_RESOLUTION|>--- conflicted
+++ resolved
@@ -1,9 +1,4 @@
-<<<<<<< HEAD
 import { AGENT_ADMIN_PUBLIC_KEY, AGENTCOIN_FUN_API_URL } from '@/common/env'
-=======
-import { AGENTCOIN_MONITORING_ENABLED, CHARACTER_FILE, ENV_FILE } from '@/common/constants'
-import { AGENT_ADMIN_PUBLIC_KEY, AGENTCOIN_FUN_API_URL, TOKEN_ADDRESS } from '@/common/env'
->>>>>>> 6356c55b
 import {
   hasActions,
   isNull,
@@ -46,6 +41,7 @@
   UUID
 } from '@elizaos/core'
 import { io, Socket } from 'socket.io-client'
+import { AGENTCOIN_MONITORING_ENABLED } from '@/common/constants'
 
 function messageIdToUuid(messageId: number): UUID {
   return stringToUuid('agentcoin:' + messageId.toString())
