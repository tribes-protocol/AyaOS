import { IAyaAgent } from '@/agent/iagent'
import { AgentcoinAPI } from '@/apis/agentcoinfun'
import { initializeClients } from '@/clients'
import { getTokenForProvider } from '@/common/config'
import { initializeDatabase } from '@/common/db'
import { isNull } from '@/common/functions'
import { PathResolver } from '@/common/path-resolver'
import { AgentcoinRuntime } from '@/common/runtime'
import { AyaOSOptions, Context, ContextHandler, ModelConfig, SdkEventKind } from '@/common/types'
import agentcoinPlugin from '@/plugins/agentcoin'
import { AgentcoinService } from '@/services/agentcoinfun'
import { ConfigService } from '@/services/config'
import { EventService } from '@/services/event'
import { IKnowledgeService, IMemoriesService, IWalletService } from '@/services/interfaces'
import { KeychainService } from '@/services/keychain'
import { KnowledgeService } from '@/services/knowledge'
import { MemoriesService } from '@/services/memories'
import { ProcessService } from '@/services/process'
import { WalletService } from '@/services/wallet'
import { AGENTCOIN_MESSAGE_HANDLER_TEMPLATE } from '@/templates/message'
import {
  Action,
  CacheManager,
  DbCacheAdapter,
  elizaLogger,
  Evaluator,
  Plugin,
  Provider,
  Service,
  UUID,
  type Character
} from '@elizaos/core'
import { bootstrapPlugin } from '@elizaos/plugin-bootstrap'
import fs from 'fs'

const reservedAgentDirs = new Set<string | undefined>()

export class Agent implements IAyaAgent {
  private modelConfig?: ModelConfig
  private preLLMHandlers: ContextHandler[] = []
  private postLLMHandlers: ContextHandler[] = []
  private preActionHandlers: ContextHandler[] = []
  private postActionHandlers: ContextHandler[] = []
  private services: Service[] = []
  private providers: Provider[] = []
  private actions: Action[] = []
  private plugins: Plugin[] = []
  private evaluators: Evaluator[] = []
  private runtime_: AgentcoinRuntime | undefined
  private pathResolver: PathResolver
  private keychainService: KeychainService
<<<<<<< HEAD
  private matchThreshold?: number

  constructor(options?: AyaOSOptions) {
=======
  public matchThreshold?: number
  public matchLimit?: number

  constructor(options?: {
    modelConfig?: ModelConfig
    dataDir?: string
    knowledge?: { matchThreshold?: number; matchLimit?: number }
  }) {
>>>>>>> 497da06c
    this.modelConfig = options?.modelConfig
    if (reservedAgentDirs.has(options?.dataDir)) {
      throw new Error('Data directory already used. Please provide a unique data directory.')
    }
    reservedAgentDirs.add(options?.dataDir)
    this.pathResolver = new PathResolver(options?.dataDir)
<<<<<<< HEAD
    this.matchThreshold = options?.matchThreshold
=======
    this.matchThreshold = options?.knowledge?.matchThreshold
    this.matchLimit = options?.knowledge?.matchLimit
>>>>>>> 497da06c
  }

  get runtime(): AgentcoinRuntime {
    if (!this.runtime_) {
      throw new Error('Runtime not initialized. Call start() first.')
    }
    return this.runtime_
  }

  get agentId(): UUID {
    return this.runtime.agentId
  }

  get knowledge(): IKnowledgeService {
    return this.runtime.getService(KnowledgeService)
  }

  get memories(): IMemoriesService {
    return this.runtime.getService(MemoriesService)
  }

  get wallet(): IWalletService {
    return this.runtime.getService(WalletService)
  }

  async start(): Promise<void> {
    if (isNull(process.env.POSTGRES_URL)) {
      elizaLogger.error('POSTGRES_URL is not set, please set it in your .env file')
      process.exit(1)
    }

    let runtime: AgentcoinRuntime | undefined

    try {
      elizaLogger.info('Starting agent...')

      // step 1: provision the hardware if needed.
      this.keychainService = new KeychainService(this.pathResolver.keypairFile)
      const agentcoinAPI = new AgentcoinAPI()
      const agentcoinService = new AgentcoinService(
        this.keychainService,
        agentcoinAPI,
        this.pathResolver
      )
      await agentcoinService.provisionIfNeeded()

      // eagerly start event service
      const agentcoinCookie = await agentcoinService.getCookie()
      const agentcoinIdentity = await agentcoinService.getIdentity()
      const eventService = new EventService(agentcoinCookie, agentcoinAPI)
      void eventService.start()

      const processService = new ProcessService()
      const configService = new ConfigService(eventService, processService, this.pathResolver)

      // step 2: load character and initialize database
      elizaLogger.info('Loading character...')
      const [db, charString] = await Promise.all([
        initializeDatabase(),
        fs.promises.readFile(this.pathResolver.characterFile, 'utf8')
      ])

      const character: Character = this.processCharacterSecrets(JSON.parse(charString))

      const modelConfig = this.modelConfig
      character.templates = {
        ...character.templates,
        messageHandlerTemplate: AGENTCOIN_MESSAGE_HANDLER_TEMPLATE
      }

      if (modelConfig) {
        character.modelProvider = modelConfig.provider
        character.modelEndpointOverride = modelConfig.endpoint
        character.settings = character.settings ?? {}
        character.settings.modelConfig = modelConfig
      }

      // Set elizaLogger to debug mode
      // elizaLogger.level = 'debug'
      // elizaLogger.debug('Logger set to debug mode')

      const token = modelConfig?.apiKey ?? getTokenForProvider(character.modelProvider, character)
      const cache = new CacheManager(new DbCacheAdapter(db, character.id))

      elizaLogger.info(elizaLogger.successesTitle, 'Creating runtime for character', character.name)

      runtime = new AgentcoinRuntime({
        eliza: {
          databaseAdapter: db,
          token,
          modelProvider: character.modelProvider,
          evaluators: [...this.evaluators],
          character,
          plugins: [bootstrapPlugin, agentcoinPlugin, ...this.plugins],
          providers: [...this.providers],
          actions: [...this.actions],
          services: [agentcoinService, configService, ...this.services],
          managers: [],
          cacheManager: cache,
          agentId: character.id
        },
        pathResolver: this.pathResolver,
<<<<<<< HEAD
        matchThreshold: this.matchThreshold
=======
        matchThreshold: this.matchThreshold,
        matchLimit: this.matchLimit
>>>>>>> 497da06c
      })
      this.runtime_ = runtime

      const knowledgeService = new KnowledgeService(
        runtime,
        agentcoinAPI,
        agentcoinCookie,
        agentcoinIdentity
      )
      const memoriesService = new MemoriesService(runtime)
      const walletService = new WalletService(
        agentcoinCookie,
        agentcoinIdentity,
        agentcoinAPI,
        runtime,
        this.keychainService.turnkeyApiKeyStamper
      )

      // shutdown handler
      let isShuttingDown = false
      const shutdown = async (signal?: string): Promise<void> => {
        try {
          if (isShuttingDown) {
            return
          }
          isShuttingDown = true

          elizaLogger.warn(`Received ${signal} signal. Stopping agent...`)
          await Promise.all([configService.stop(), eventService.stop(), knowledgeService.stop()])
          elizaLogger.success('Agent stopped services successfully!')

          if (runtime) {
            try {
              const agentId = runtime.agentId
              elizaLogger.warn('Stopping agent runtime...', agentId)
              await runtime.stop()
              elizaLogger.success('Agent runtime stopped successfully!', agentId)
            } catch (error) {
              elizaLogger.error('Error stopping agent:', error)
            }
          }

          elizaLogger.success('The End.')
          process.exit(0)
        } catch (error) {
          elizaLogger.error('Error shutting down:', error)
          elizaLogger.success('The End.')
          process.exit(1)
        }
      }

      processService.setShutdownFunc(shutdown)

      process.once('SIGINT', () => {
        void shutdown('SIGINT')
      })
      process.once('SIGTERM', () => {
        void shutdown('SIGTERM')
      })

      // initialize the runtime
      await this.runtime.initialize({
        eventHandler: (event, params) => this.handle(event, params)
      })

      this.runtime.clients = await initializeClients(this.runtime.character, this.runtime)
<<<<<<< HEAD
      this.register('service', knowledgeService)
      this.register('service', memoriesService)
      this.register('service', walletService)
      // no need to await these. it'll lock up the main process
      void knowledgeService.start()
      void configService.start()
=======
      await Promise.all([
        this.register('service', knowledgeBaseService),
        this.register('service', memoriesService),
        this.register('service', walletService)
      ])
      // no need to await these. it'll lock up the main process
      void Promise.all([
        configService.start()
        // void knowledgeService.start()
      ])
>>>>>>> 497da06c

      elizaLogger.info(`Started ${this.runtime.character.name} as ${this.runtime.agentId}`)
    } catch (error: unknown) {
      console.log('sdk error', error)
      elizaLogger.error(
        'Error creating agent:',
        error instanceof Error
          ? {
              message: error.message,
              stack: error.stack,
              cause: error.cause
            }
          : String(error)
      )
      throw error
    }

    elizaLogger.success(
      'agent runtime started id:',
      runtime.agentId,
      'name',
      runtime.character.name
    )
  }

  async register(kind: 'service', handler: Service): Promise<void>
  async register(kind: 'provider', handler: Provider): Promise<void>
  async register(kind: 'action', handler: Action): Promise<void>
  async register(kind: 'plugin', handler: Plugin): Promise<void>
  async register(kind: 'evaluator', handler: Evaluator): Promise<void>
  // eslint-disable-next-line @typescript-eslint/no-explicit-any
  async register(kind: string, handler: any): Promise<void> {
    switch (kind) {
      case 'service':
        this.services.push(handler)
        if (this.runtime_) {
          await this.runtime.registerService(handler)
        }
        break
      case 'action':
        this.actions.push(handler)
        if (this.runtime_) {
          this.runtime.registerAction(handler)
        }
        break
      case 'provider':
        this.providers.push(handler)
        if (this.runtime_) {
          this.runtime.registerContextProvider(handler)
        }
        break
      case 'plugin':
        this.plugins.push(handler)
        if (this.runtime_) {
          this.runtime.plugins.push(handler)
        }
        break
      case 'evaluator':
        this.evaluators.push(handler)
        if (this.runtime_) {
          this.runtime.registerEvaluator(handler)
        }
        break
      default:
        throw new Error(`Unknown registration kind: ${kind}`)
    }
  }

  on(event: 'pre:llm', handler: ContextHandler): void
  on(event: 'post:llm', handler: ContextHandler): void
  on(event: 'pre:action', handler: ContextHandler): void
  on(event: 'post:action', handler: ContextHandler): void
  // eslint-disable-next-line @typescript-eslint/no-explicit-any
  on(event: string, handler: any): void {
    switch (event) {
      case 'pre:llm':
        this.preLLMHandlers.push(handler)
        break
      case 'post:llm':
        this.postLLMHandlers.push(handler)
        break
      case 'pre:action':
        this.preActionHandlers.push(handler)
        break
      case 'post:action':
        this.postActionHandlers.push(handler)
        break
      default:
        throw new Error(`Unknown event: ${event}`)
    }
  }

  off(event: 'pre:llm', handler: ContextHandler): void
  off(event: 'post:llm', handler: ContextHandler): void
  off(event: 'pre:action', handler: ContextHandler): void
  off(event: 'post:action', handler: ContextHandler): void
  // eslint-disable-next-line @typescript-eslint/no-explicit-any
  off(event: string, handler: any): void {
    switch (event) {
      case 'pre:llm':
        this.preLLMHandlers = this.preLLMHandlers.filter((h) => h !== handler)
        break
      case 'post:llm':
        this.postLLMHandlers = this.postLLMHandlers.filter((h) => h !== handler)
        break
      case 'pre:action':
        this.preActionHandlers = this.preActionHandlers.filter((h) => h !== handler)
        break
      case 'post:action':
        this.postActionHandlers = this.postActionHandlers.filter((h) => h !== handler)
        break
      default:
        throw new Error(`Unknown event: ${event}`)
    }
  }

  private async handle(event: SdkEventKind, params: Context): Promise<boolean> {
    switch (event) {
      case 'pre:llm': {
        for (const handler of this.preLLMHandlers) {
          const shouldContinue = await handler(params)
          if (!shouldContinue) return false
        }
        break
      }

      case 'post:llm': {
        for (const handler of this.postLLMHandlers) {
          const shouldContinue = await handler(params)
          if (!shouldContinue) return false
        }
        break
      }

      case 'pre:action': {
        for (const handler of this.preActionHandlers) {
          const shouldContinue = await handler(params)
          if (!shouldContinue) return false
        }
        break
      }

      case 'post:action': {
        for (const handler of this.postActionHandlers) {
          const shouldContinue = await handler(params)
          if (!shouldContinue) return false
        }
        break
      }
    }

    return true
  }

  private processCharacterSecrets(character: Character): Character {
    Object.entries(character.settings.secrets || {}).forEach(([key, value]) => {
      if (key.startsWith('AGENTCOIN_ENC_') && value) {
        const decryptedValue = this.keychainService.decrypt(value)
        const newKey = key.substring(14)
        elizaLogger.info('Decrypted secret', newKey)
        character.settings.secrets[newKey] = decryptedValue
      }
    })

    return character
  }
}<|MERGE_RESOLUTION|>--- conflicted
+++ resolved
@@ -6,7 +6,7 @@
 import { isNull } from '@/common/functions'
 import { PathResolver } from '@/common/path-resolver'
 import { AgentcoinRuntime } from '@/common/runtime'
-import { AyaOSOptions, Context, ContextHandler, ModelConfig, SdkEventKind } from '@/common/types'
+import { Context, ContextHandler, ModelConfig, SdkEventKind } from '@/common/types'
 import agentcoinPlugin from '@/plugins/agentcoin'
 import { AgentcoinService } from '@/services/agentcoinfun'
 import { ConfigService } from '@/services/config'
@@ -49,11 +49,6 @@
   private runtime_: AgentcoinRuntime | undefined
   private pathResolver: PathResolver
   private keychainService: KeychainService
-<<<<<<< HEAD
-  private matchThreshold?: number
-
-  constructor(options?: AyaOSOptions) {
-=======
   public matchThreshold?: number
   public matchLimit?: number
 
@@ -62,19 +57,14 @@
     dataDir?: string
     knowledge?: { matchThreshold?: number; matchLimit?: number }
   }) {
->>>>>>> 497da06c
     this.modelConfig = options?.modelConfig
     if (reservedAgentDirs.has(options?.dataDir)) {
       throw new Error('Data directory already used. Please provide a unique data directory.')
     }
     reservedAgentDirs.add(options?.dataDir)
     this.pathResolver = new PathResolver(options?.dataDir)
-<<<<<<< HEAD
-    this.matchThreshold = options?.matchThreshold
-=======
     this.matchThreshold = options?.knowledge?.matchThreshold
     this.matchLimit = options?.knowledge?.matchLimit
->>>>>>> 497da06c
   }
 
   get runtime(): AgentcoinRuntime {
@@ -177,12 +167,8 @@
           agentId: character.id
         },
         pathResolver: this.pathResolver,
-<<<<<<< HEAD
-        matchThreshold: this.matchThreshold
-=======
         matchThreshold: this.matchThreshold,
         matchLimit: this.matchLimit
->>>>>>> 497da06c
       })
       this.runtime_ = runtime
 
@@ -249,25 +235,13 @@
       })
 
       this.runtime.clients = await initializeClients(this.runtime.character, this.runtime)
-<<<<<<< HEAD
-      this.register('service', knowledgeService)
-      this.register('service', memoriesService)
-      this.register('service', walletService)
-      // no need to await these. it'll lock up the main process
-      void knowledgeService.start()
-      void configService.start()
-=======
       await Promise.all([
-        this.register('service', knowledgeBaseService),
+        this.register('service', knowledgeService),
         this.register('service', memoriesService),
         this.register('service', walletService)
       ])
       // no need to await these. it'll lock up the main process
-      void Promise.all([
-        configService.start()
-        // void knowledgeService.start()
-      ])
->>>>>>> 497da06c
+      void Promise.all([configService.start(), knowledgeService.start()])
 
       elizaLogger.info(`Started ${this.runtime.character.name} as ${this.runtime.agentId}`)
     } catch (error: unknown) {
