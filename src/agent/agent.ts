--- conflicted
+++ resolved
@@ -5,13 +5,8 @@
 import { initializeDatabase } from '@/common/db'
 import { ensure, isNull } from '@/common/functions'
 import { PathResolver } from '@/common/path-resolver'
-<<<<<<< HEAD
-import { AgentcoinRuntime } from '@/common/runtime'
+import { AyaRuntime } from '@/common/runtime'
 import { AyaOSOptions, Context, ContextHandler, ModelConfig, SdkEventKind } from '@/common/types'
-=======
-import { AyaRuntime } from '@/common/runtime'
-import { Context, ContextHandler, ModelConfig, SdkEventKind } from '@/common/types'
->>>>>>> 1d6472b5
 import agentcoinPlugin from '@/plugins/agentcoin'
 import { AgentcoinService } from '@/services/agentcoinfun'
 import { ConfigService } from '@/services/config'
@@ -80,14 +75,9 @@
     return this.runtime.agentId
   }
 
-<<<<<<< HEAD
   get knowledge(): IKnowledgeService {
-    return this.runtime.getService(KnowledgeService)
-=======
-  get knowledge(): IKnowledgeBaseService {
-    const service = this.runtime.getService(KnowledgeBaseService)
+    const service = this.runtime.getService(KnowledgeService)
     return ensure(service, 'Knowledge base service not found')
->>>>>>> 1d6472b5
   }
 
   get memories(): IMemoriesService {
