import { IAyaAgent } from '@/agent/iagent'
import { AgentcoinAPI } from '@/apis/agentcoinfun'
import { initializeClients } from '@/clients'
import { getTokenForProvider } from '@/common/config'
import { initializeDatabase } from '@/common/db'
import { AgentcoinRuntime } from '@/common/runtime'
import { Context, ContextHandler, ModelConfig, SdkEventKind } from '@/common/types'
import agentcoinPlugin from '@/plugins/agentcoin'
import { AgentcoinService } from '@/services/agentcoinfun'
import { ConfigService } from '@/services/config'
import { EventService } from '@/services/event'
import { IKnowledgeBaseService, IMemoriesService, IWalletService } from '@/services/interfaces'
import { KeychainService } from '@/services/keychain'
import { KnowledgeBaseService } from '@/services/knowledge-base'
import { MemoriesService } from '@/services/memories'
import { ProcessService } from '@/services/process'
import { WalletService } from '@/services/wallet'
import { AGENTCOIN_MESSAGE_HANDLER_TEMPLATE } from '@/templates/message'
import {
  Action,
  CacheManager,
  DbCacheAdapter,
  elizaLogger,
  Evaluator,
  Plugin,
  Provider,
  Service,
  UUID,
  type Character
} from '@elizaos/core'
import { bootstrapPlugin } from '@elizaos/plugin-bootstrap'
import fs from 'fs'
import { PathResolver } from '@/common/path-resolver'
import { isNull } from '@/common/functions'

const reservedAgentDirs = new Set<string>()

export class Agent implements IAyaAgent {
  private modelConfig?: ModelConfig
  private preLLMHandlers: ContextHandler[] = []
  private postLLMHandlers: ContextHandler[] = []
  private preActionHandlers: ContextHandler[] = []
  private postActionHandlers: ContextHandler[] = []
  private services: Service[] = []
  private providers: Provider[] = []
  private actions: Action[] = []
  private plugins: Plugin[] = []
  private evaluators: Evaluator[] = []
  private runtime_: AgentcoinRuntime | undefined
  private pathResolver: PathResolver

  constructor(options?: { modelConfig?: ModelConfig }) {
    this.modelConfig = options?.modelConfig
  }

  get runtime(): AgentcoinRuntime {
    if (!this.runtime_) {
      throw new Error('Runtime not initialized. Call start() first.')
    }
    return this.runtime_
  }

  get agentId(): UUID {
    return this.runtime.agentId
  }

  get knowledge(): IKnowledgeBaseService {
    return this.runtime.getService(KnowledgeBaseService)
  }

  get memories(): IMemoriesService {
    return this.runtime.getService(MemoriesService)
  }

  get wallet(): IWalletService {
    return this.runtime.getService(WalletService)
  }

  constructor(dataDir?: string) {
    if (reservedAgentDirs.has(dataDir)) {
      throw new Error('Data directory already used. Please provide a unique data directory.')
    }
    reservedAgentDirs.add(dataDir)
    this.pathResolver = new PathResolver(dataDir)
  }

  async start(): Promise<void> {
    let runtime: AgentcoinRuntime | undefined

    try {
      elizaLogger.info('Starting agent...')

      // step 1: provision the hardware if needed.
      const keychainService = new KeychainService(this.pathResolver.KEYPAIR_FILE)
      const agentcoinAPI = new AgentcoinAPI()
      const agentcoinService = new AgentcoinService(
        keychainService,
        agentcoinAPI,
        this.pathResolver
      )
      await agentcoinService.provisionIfNeeded()

      if (isNull(process.env.POSTGRES_URL)) {
        elizaLogger.error('POSTGRES_URL is not set, please set it in your .env file')
        process.exit(1)
      }

      // eagerly start event service
      const agentcoinCookie = await agentcoinService.getCookie()
      const agentcoinIdentity = await agentcoinService.getIdentity()
      const eventService = new EventService(agentcoinCookie, agentcoinAPI)
      void eventService.start()

      const walletService = new WalletService(
        agentcoinCookie,
        agentcoinIdentity,
        agentcoinAPI,
        keychainService.turnkeyApiKeyStamper
      )
      const processService = new ProcessService()
      const configService = new ConfigService(eventService, processService, this.pathResolver)

      // step 2: load character and initialize database
      elizaLogger.info('Loading character...')
      const [db, charString] = await Promise.all([
        initializeDatabase(),
        fs.promises.readFile(this.pathResolver.CHARACTER_FILE, 'utf8')
      ])

      const character: Character = keychainService.processCharacterSecrets(JSON.parse(charString))

<<<<<<< HEAD
=======
      // configure character
      const character: Character = JSON.parse(charString)
      const modelConfig = this.modelConfig

      character.id = agentId
>>>>>>> f1838dea
      character.templates = {
        ...character.templates,
        messageHandlerTemplate: AGENTCOIN_MESSAGE_HANDLER_TEMPLATE
      }

      if (modelConfig) {
        character.modelProvider = modelConfig.provider
        character.modelEndpointOverride = modelConfig.endpoint
        character.settings = character.settings ?? {}
        character.settings.modelConfig = modelConfig
      }

      // Set elizaLogger to debug mode
      // elizaLogger.level = 'debug'
      // elizaLogger.debug('Logger set to debug mode')

      const token = modelConfig?.apiKey ?? getTokenForProvider(character.modelProvider, character)
      const cache = new CacheManager(new DbCacheAdapter(db, character.id))

      elizaLogger.info(elizaLogger.successesTitle, 'Creating runtime for character', character.name)

      runtime = new AgentcoinRuntime({
        eliza: {
          databaseAdapter: db,
          token,
          modelProvider: character.modelProvider,
          evaluators: [...this.evaluators],
          character,
          plugins: [bootstrapPlugin, agentcoinPlugin, ...this.plugins],
          providers: [...this.providers],
          actions: [...this.actions],
          services: [agentcoinService, walletService, configService, ...this.services],
          managers: [],
          cacheManager: cache,
          agentId: character.id
        },
        pathResolver: this.pathResolver
      })
      this.runtime_ = runtime

      const knowledgeBaseService = new KnowledgeBaseService(runtime)
      const memoriesService = new MemoriesService(runtime)

      // shutdown handler
      let isShuttingDown = false
      const shutdown = async (signal?: string): Promise<void> => {
        try {
          if (isShuttingDown) {
            return
          }
          isShuttingDown = true

          elizaLogger.warn(`Received ${signal} signal. Stopping agent...`)
          await Promise.all([configService.stop(), eventService.stop()])
          // , knowledgeService.stop()])
          elizaLogger.success('Agent stopped services successfully!')

          if (runtime) {
            try {
              const agentId = runtime.agentId
              elizaLogger.warn('Stopping agent runtime...', agentId)
              await runtime.stop()
              elizaLogger.success('Agent runtime stopped successfully!', agentId)
            } catch (error) {
              elizaLogger.error('Error stopping agent:', error)
            }
          }

          elizaLogger.success('The End.')
          process.exit(0)
        } catch (error) {
          elizaLogger.error('Error shutting down:', error)
          elizaLogger.success('The End.')
          process.exit(1)
        }
      }

      processService.setShutdownFunc(shutdown)

      process.once('SIGINT', () => {
        void shutdown('SIGINT')
      })
      process.once('SIGTERM', () => {
        void shutdown('SIGTERM')
      })

      // initialize the runtime
      await this.runtime.initialize({
        eventHandler: (event, params) => this.handle(event, params)
      })

      this.runtime.clients = await initializeClients(this.runtime.character, this.runtime)
      this.register('service', knowledgeBaseService)
      this.register('service', memoriesService)

      // no need to await these. it'll lock up the main process
      // void knowledgeService.start()
      void configService.start()

      elizaLogger.info(`Started ${this.runtime.character.name} as ${this.runtime.agentId}`)
    } catch (error: unknown) {
      console.log('sdk error', error)
      elizaLogger.error(
        'Error creating agent:',
        error instanceof Error
          ? {
              message: error.message,
              stack: error.stack,
              cause: error.cause
            }
          : String(error)
      )
      throw error
    }

    elizaLogger.success(
      'agent runtime started id:',
      runtime.agentId,
      'name',
      runtime.character.name
    )
  }

  register(kind: 'service', handler: Service): void
  register(kind: 'provider', handler: Provider): void
  register(kind: 'action', handler: Action): void
  register(kind: 'plugin', handler: Plugin): void
  register(kind: 'evaluator', handler: Evaluator): void
  // eslint-disable-next-line @typescript-eslint/no-explicit-any
  register(kind: string, handler: any): void {
    switch (kind) {
      case 'service':
        this.services.push(handler)
        if (this.runtime_) {
          void this.runtime.registerService(handler)
        }
        break
      case 'action':
        this.actions.push(handler)
        if (this.runtime_) {
          this.runtime.registerAction(handler)
        }
        break
      case 'provider':
        this.providers.push(handler)
        if (this.runtime_) {
          this.runtime.registerContextProvider(handler)
        }
        break
      case 'plugin':
        this.plugins.push(handler)
        if (this.runtime_) {
          this.runtime.plugins.push(handler)
        }
        break
      case 'evaluator':
        this.evaluators.push(handler)
        if (this.runtime_) {
          this.runtime.registerEvaluator(handler)
        }
        break
      default:
        throw new Error(`Unknown registration kind: ${kind}`)
    }
  }

  on(event: 'pre:llm', handler: ContextHandler): void
  on(event: 'post:llm', handler: ContextHandler): void
  on(event: 'pre:action', handler: ContextHandler): void
  on(event: 'post:action', handler: ContextHandler): void
  // eslint-disable-next-line @typescript-eslint/no-explicit-any
  on(event: string, handler: any): void {
    switch (event) {
      case 'pre:llm':
        this.preLLMHandlers.push(handler)
        break
      case 'post:llm':
        this.postLLMHandlers.push(handler)
        break
      case 'pre:action':
        this.preActionHandlers.push(handler)
        break
      case 'post:action':
        this.postActionHandlers.push(handler)
        break
      default:
        throw new Error(`Unknown event: ${event}`)
    }
  }

  off(event: 'pre:llm', handler: ContextHandler): void
  off(event: 'post:llm', handler: ContextHandler): void
  off(event: 'pre:action', handler: ContextHandler): void
  off(event: 'post:action', handler: ContextHandler): void
  // eslint-disable-next-line @typescript-eslint/no-explicit-any
  off(event: string, handler: any): void {
    switch (event) {
      case 'pre:llm':
        this.preLLMHandlers = this.preLLMHandlers.filter((h) => h !== handler)
        break
      case 'post:llm':
        this.postLLMHandlers = this.postLLMHandlers.filter((h) => h !== handler)
        break
      case 'pre:action':
        this.preActionHandlers = this.preActionHandlers.filter((h) => h !== handler)
        break
      case 'post:action':
        this.postActionHandlers = this.postActionHandlers.filter((h) => h !== handler)
        break
      default:
        throw new Error(`Unknown event: ${event}`)
    }
  }

  private async handle(event: SdkEventKind, params: Context): Promise<boolean> {
    switch (event) {
      case 'pre:llm': {
        for (const handler of this.preLLMHandlers) {
          const shouldContinue = await handler(params)
          if (!shouldContinue) return false
        }
        break
      }

      case 'post:llm': {
        for (const handler of this.postLLMHandlers) {
          const shouldContinue = await handler(params)
          if (!shouldContinue) return false
        }
        break
      }

      case 'pre:action': {
        for (const handler of this.preActionHandlers) {
          const shouldContinue = await handler(params)
          if (!shouldContinue) return false
        }
        break
      }

      case 'post:action': {
        for (const handler of this.postActionHandlers) {
          const shouldContinue = await handler(params)
          if (!shouldContinue) return false
        }
        break
      }
    }

    return true
  }
}<|MERGE_RESOLUTION|>--- conflicted
+++ resolved
@@ -129,14 +129,7 @@
 
       const character: Character = keychainService.processCharacterSecrets(JSON.parse(charString))
 
-<<<<<<< HEAD
-=======
-      // configure character
-      const character: Character = JSON.parse(charString)
       const modelConfig = this.modelConfig
-
-      character.id = agentId
->>>>>>> f1838dea
       character.templates = {
         ...character.templates,
         messageHandlerTemplate: AGENTCOIN_MESSAGE_HANDLER_TEMPLATE
