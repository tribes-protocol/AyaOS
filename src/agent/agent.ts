import { IAyaAgent } from '@/agent/iagent'
<<<<<<< HEAD
import {
  AYA_AGENT_DATA_DIR_KEY,
  AYA_AGENT_IDENTITY_KEY,
  AYA_JWT_SETTINGS_KEY,
  DEFAULT_EMBEDDING_DIMENSIONS,
  DEFAULT_EMBEDDING_MODEL,
  DEFAULT_LARGE_MODEL,
  DEFAULT_SMALL_MODEL,
  LLM_PROXY,
  WEBSEARCH_PROXY
} from '@/common/constants'
import { AGENTCOIN_FUN_API_URL } from '@/common/env'
import { ensureRuntimeService, isNull, isRequiredString, loadEnvFile } from '@/common/functions'
=======
import { AgentcoinAPI } from '@/apis/agentcoinfun'
import { initializeClients } from '@/clients'
import { getTokenForProvider } from '@/common/config'
import { CHARACTERS_DIR } from '@/common/constants'
import { ensure, ensureUUID, isNull } from '@/common/functions'
import { Action, Provider } from '@/common/iruntime'
>>>>>>> 51a3cec4
import { ayaLogger } from '@/common/logger'
import { AyaOSOptions } from '@/common/types'
import { ayaPlugin } from '@/plugins/aya'
import { IKnowledgeService, IMemoriesService, IWalletService } from '@/services/interfaces'
import { KnowledgeService } from '@/services/knowledge'
import { MemoriesService } from '@/services/memories'
import { WalletService } from '@/services/wallet'
import {
  Action,
  AgentRuntime,
  Evaluator,
  IAgentRuntime,
  logger,
  ModelTypeName,
  Plugin,
  Provider,
  Service,
  ServiceTypeName,
  UUID,
  type Character
} from '@elizaos/core'
// import farcasterPlugin from '@elizaos/plugin-farcaster'
import { AgentContext, AgentRegistry } from '@/agent/registry'
import openaiPlugin from '@elizaos/plugin-openai'
import sqlPlugin from '@elizaos/plugin-sql'
import fs from 'fs'
import path from 'path'
<<<<<<< HEAD
=======

const reservedAgentDirs = new Set<string | undefined>()
>>>>>>> 51a3cec4

export class Agent implements IAyaAgent {
  private services: (typeof Service)[] = []
  private providers: Provider[] = []
  private actions: Action[] = []
  private plugins: Plugin[] = []
  private evaluators: Evaluator[] = []
  private runtime_: AgentRuntime | undefined
  private context_?: AgentContext

  constructor(readonly options?: AyaOSOptions) {}

  get runtime(): AgentRuntime {
    if (!this.runtime_) {
      throw new Error('Runtime not initialized. Call start() first.')
    }
    return this.runtime_
  }

  get context(): AgentContext {
    if (!this.context_) {
      throw new Error('Context not initialized. Call start() first.')
    }
    return this.context_
  }

  get agentId(): UUID {
    return this.runtime.agentId
  }

  get knowledge(): IKnowledgeService {
    return ensureRuntimeService<KnowledgeService>(
      this.runtime,
      KnowledgeService.serviceType,
      'Knowledge base service not found'
    )
  }

  get memories(): IMemoriesService {
    return ensureRuntimeService<MemoriesService>(
      this.runtime,
      MemoriesService.serviceType,
      'Memories service not found'
    )
  }

  get wallet(): IWalletService {
    return ensureRuntimeService<WalletService>(
      this.runtime,
      WalletService.serviceType,
      'Wallet service not found'
    )
  }

  async start(): Promise<void> {
    let runtime: AgentRuntime | undefined

    try {
      logger.info('Starting agent...', AGENTCOIN_FUN_API_URL)

      // step 1: provision the hardware if needed.
      const context = await AgentRegistry.setup(this.options)
      this.context_ = context
      const { auth, managers } = context

      const characterId = ensureUUID(agentcoinIdentity.substring(6))
      const characterFile = path.join(CHARACTERS_DIR, `${characterId}.character.json`)

      // step 2: load character and initialize database
<<<<<<< HEAD
      const character: Character = await this.setupCharacter(auth)

      // step 3: initialize required plugins
      this.plugins.push(sqlPlugin)
      this.plugins.push(openaiPlugin)

      // step 4: initialize environment variables and runtime
      runtime = new AgentRuntime({
        character,
        plugins: this.plugins,
        agentId: character.id,
        settings: this.processSettings()
=======
      ayaLogger.info('Loading character...')
      const [db, charString] = await Promise.all([
        initializeDatabase(this.pathResolver.dbFile),
        fs.promises.readFile(characterFile, 'utf8')
      ])

      const character: Character = this.processCharacterSecrets(JSON.parse(charString))
      if (isNull(character.id)) {
        throw new Error('Character id not found')
      }

      const modelConfig = this.modelConfig
      character.templates = {
        ...character.templates,
        messageHandlerTemplate: AGENTCOIN_MESSAGE_HANDLER_TEMPLATE
      }

      if (modelConfig) {
        character.modelProvider = modelConfig.provider
        character.modelEndpointOverride = modelConfig.endpoint
        character.settings = character.settings ?? {}
        character.settings.modelConfig = modelConfig
      }

      // Set elizaLogger to debug mode
      // ayaLogger.level = 'debug'
      // ayaLogger.debug('Logger set to debug mode')

      const token = modelConfig?.apiKey ?? getTokenForProvider(character.modelProvider, character)
      if (isNull(token)) {
        throw new Error('AI API key not found')
      }
      const cache = new CacheManager(new DbCacheAdapter(db, character.id))

      ayaLogger.info('Creating runtime for character', character.name)

      runtime = new AyaRuntime({
        eliza: {
          databaseAdapter: db,
          token,
          modelProvider: character.modelProvider,
          evaluators: [...this.evaluators],
          character,
          plugins: [bootstrapPlugin, agentcoinPlugin, ...this.plugins],
          providers: [...this.providers],
          actions: [...this.actions],
          services: [agentcoinService, configService, ...this.services],
          managers: [],
          cacheManager: cache,
          agentId: character.id
        },
        pathResolver: this.pathResolver,
        matchThreshold: this.matchThreshold,
        matchLimit: this.matchLimit
>>>>>>> 51a3cec4
      })

      this.runtime_ = runtime

      // shutdown handler
      let isShuttingDown = false
      const shutdown = async (signal?: string): Promise<void> => {
        try {
          if (isShuttingDown) {
            return
          }
          isShuttingDown = true

          ayaLogger.warn(`Received ${signal} signal. Stopping agent...`)

          if (runtime) {
            try {
              const agentId = runtime.agentId
              ayaLogger.warn('Stopping agent runtime...', agentId)
              await runtime.stop()
              await AgentRegistry.destroy(this.context.dataDir)
              ayaLogger.success('Agent runtime stopped successfully!', agentId)
            } catch (error) {
              ayaLogger.error('Error stopping agent:', error)
            }
          }

          logger.info('The End.')
          process.exit(0)
        } catch (error) {
          logger.error('Error shutting down:', error)
          process.exit(1)
        }
      }

      managers.config.setShutdownFunc(shutdown)

      process.once('SIGINT', () => {
        void shutdown('SIGINT')
      })
      process.once('SIGTERM', () => {
        void shutdown('SIGTERM')
      })

      // initialize the runtime
      await this.runtime.initialize()

      // register evaluators
      this.evaluators.forEach(runtime.registerEvaluator)

      // register providers
      this.providers.forEach(runtime.registerContextProvider)

      // register actions
      this.actions.forEach(runtime.registerAction)

      // register services
      const ayaServices: (typeof Service)[] = [
        KnowledgeService,
        MemoriesService,
        WalletService,
        ...this.services
      ]
      for (const service of ayaServices) {
        await hackRegisterService(service, this.runtime)
      }

      await hackRegisterPlugin(ayaPlugin, this.runtime)
      // await hackRegisterPlugin(farcasterPlugin, this.runtime)

      // start the managers
      const AGENTCOIN_MONITORING_ENABLED = this.runtime.getSetting('AGENTCOIN_MONITORING_ENABLED')

      if (AGENTCOIN_MONITORING_ENABLED) {
        ayaLogger.info('Agentcoin monitoring enabled')
        await managers.config.start()
      }

      logger.info(`Started ${this.runtime.character.name} as ${this.runtime.agentId}`)
    } catch (error: unknown) {
      console.log('sdk error', error)
      ayaLogger.error(
        'Error creating agent:',
        error instanceof Error
          ? {
              message: error.message,
              stack: error.stack,
              cause: error.cause
            }
          : String(error)
      )
      throw error
    }

    ayaLogger.success('agent runtime started id:', runtime.agentId, 'name', runtime.character.name)
  }

  async register(kind: 'service', handler: typeof Service): Promise<void>
  async register(kind: 'provider', handler: Provider): Promise<void>
  async register(kind: 'action', handler: Action): Promise<void>
  async register(kind: 'plugin', handler: Plugin): Promise<void>
  async register(kind: 'evaluator', handler: Evaluator): Promise<void>
  // eslint-disable-next-line @typescript-eslint/no-explicit-any
  async register(kind: string, handler: any): Promise<void> {
    switch (kind) {
      case 'service':
        this.services.push(handler)
        if (this.runtime_) {
          await this.runtime.registerService(handler)
        }
        break
      case 'action':
        this.actions.push(handler)
        if (this.runtime_) {
          this.runtime.registerAction(handler)
        }
        break
      case 'provider':
        this.providers.push(handler)
        if (this.runtime_) {
          this.runtime.registerContextProvider(handler)
        }
        break
      case 'plugin':
        this.plugins.push(handler)
        if (this.runtime_) {
          this.runtime.plugins.push(handler)
        }
        break
      case 'evaluator':
        this.evaluators.push(handler)
        if (this.runtime_) {
          this.runtime.registerEvaluator(handler)
        }
        break
      default:
        throw new Error(`Unknown registration kind: ${kind}`)
    }
  }

  private async setupCharacter(authInfo: { token: string; identity: string }): Promise<Character> {
    logger.info('Loading character...')
    const charString = await fs.promises.readFile(this.context.managers.path.characterFile, 'utf8')
    const character: Character = JSON.parse(charString)
    if (isNull(character.id)) {
      throw new Error('Character id not found')
    }

    // character.templates = {
    //   ...character.templates,
    //   messageHandlerTemplate: AGENTCOIN_MESSAGE_HANDLER_TEMPLATE
    // }

    character.secrets = character.secrets || {}

    // setup ayaos token
    character.secrets[AYA_JWT_SETTINGS_KEY] = authInfo.token
    character.secrets[AYA_AGENT_IDENTITY_KEY] = authInfo.identity
    character.secrets[AYA_AGENT_DATA_DIR_KEY] = this.context.dataDir

    // setup websearch
    if (isNull(character.secrets.TAVILY_API_URL)) {
      character.secrets.TAVILY_API_URL = WEBSEARCH_PROXY
    }
    if (character.secrets.TAVILY_API_URL === WEBSEARCH_PROXY) {
      character.secrets.TAVILY_API_KEY = authInfo.token
    }

    // setup llm
    if (isNull(character.secrets.OPENAI_BASE_URL)) {
      character.secrets.OPENAI_BASE_URL = LLM_PROXY
      character.secrets.OPENAI_SMALL_MODEL = DEFAULT_SMALL_MODEL
      character.secrets.OPENAI_LARGE_MODEL = DEFAULT_LARGE_MODEL
      character.secrets.OPENAI_EMBEDDING_MODEL = DEFAULT_EMBEDDING_MODEL
      character.secrets.OPENAI_EMBEDDING_DIMENSIONS = DEFAULT_EMBEDDING_DIMENSIONS
    }
    if (character.secrets.OPENAI_BASE_URL === LLM_PROXY) {
      character.secrets.OPENAI_API_KEY = authInfo.token
    }

    // logger.info('character', JSON.stringify(character, null, 2))

    return character
  }

  private processSettings(): Record<string, string> {
    const env = fs.existsSync(this.context.managers.path.envFile)
      ? loadEnvFile(this.context.managers.path.envFile)
      : loadEnvFile(path.join(process.cwd(), '.env'))

    Object.entries(env).forEach(([key, value]) => {
      if (key.startsWith('AGENTCOIN_ENC_') && isRequiredString(value)) {
        const decryptedValue = this.context.managers.keychain.decrypt(value)
        const newKey = key.substring(14)
        ayaLogger.info('Decrypted secret:', newKey)
        env[newKey] = decryptedValue
        delete env[key]
      }
    })

    return env
  }
}

// FIXME: hish - delete this function after my fix goes into elizaos/core

async function hackRegisterPlugin(plugin: Plugin, runtime: IAgentRuntime): Promise<void> {
  if (!plugin) {
    console.error('*** registerPlugin plugin is undefined')
    throw new Error('*** registerPlugin plugin is undefined')
  }

  // Add to plugins array if not already present - but only if it was not passed there initially
  // (otherwise we can't add to readonly array)
  if (!runtime.plugins.some((p) => p.name === plugin.name)) {
    // Push to plugins array - this works because we're modifying the array, not reassigning it
    runtime.plugins.push(plugin)
    logger.info(`Success: Plugin ${plugin.name} registered successfully`)
  }

  // Initialize the plugin if it has an init function
  if (plugin.init) {
    try {
      await plugin.init(plugin.config || {}, runtime)
      logger.info(`Success: Plugin ${plugin.name} initialized successfully`)
    } catch (error) {
      // Check if the error is related to missing API keys
      const errorMessage = error instanceof Error ? error.message : String(error)

      if (
        errorMessage.includes('API key') ||
        errorMessage.includes('environment variables') ||
        errorMessage.includes('Invalid plugin configuration')
      ) {
        // Instead of throwing an error, log a friendly message
        logger.warn(`Plugin ${plugin.name} requires configuration. ${errorMessage}`)
        logger.warn(
          'Please check your environment variables and ensure all required API keys are set.'
        )
        logger.warn('You can set these in your .eliza/.env file.')

        // We don't throw here, allowing the application to continue
        // with reduced functionality
      } else {
        // For other types of errors, rethrow
        throw error
      }
    }
  }

  // Register plugin adapter
  if (plugin.adapter) {
    logger.info(`Registering database adapter for plugin ${plugin.name}`)
    runtime.registerDatabaseAdapter(plugin.adapter)
  }

  // Register plugin actions
  if (plugin.actions) {
    for (const action of plugin.actions) {
      runtime.registerAction(action)
    }
  }

  // Register plugin evaluators
  if (plugin.evaluators) {
    for (const evaluator of plugin.evaluators) {
      runtime.registerEvaluator(evaluator)
    }
  }

  // Register plugin providers
  if (plugin.providers) {
    for (const provider of plugin.providers) {
      runtime.registerProvider(provider)
    }
  }

  // Register plugin models
  if (plugin.models) {
    for (const [modelType, handler] of Object.entries(plugin.models)) {
      // eslint-disable-next-line max-len
      // eslint-disable-next-line @typescript-eslint/consistent-type-assertions, @typescript-eslint/no-explicit-any
      runtime.registerModel(modelType as ModelTypeName, handler as (params: any) => Promise<any>)
    }
  }

  // Register plugin routes
  if (plugin.routes) {
    for (const route of plugin.routes) {
      runtime.routes.push(route)
    }
  }

  // Register plugin events
  if (plugin.events) {
    for (const [eventName, eventHandlers] of Object.entries(plugin.events)) {
      for (const eventHandler of eventHandlers) {
        runtime.registerEvent(eventName, eventHandler)
      }
    }
  }

  if (plugin.services) {
    for (const service of plugin.services) {
      await hackRegisterService(service, runtime)
    }
  }
}

async function hackRegisterService(service: typeof Service, runtime: IAgentRuntime): Promise<void> {
  // eslint-disable-next-line @typescript-eslint/consistent-type-assertions
  const serviceType = service.serviceType as ServiceTypeName
  if (!serviceType) {
    return
  }

  if (runtime.services.has(serviceType)) {
    logger.warn(`(${runtime.agentId}) - Service ${serviceType} is already registered.`)
    return
  }

  const serviceInstance = await service.start(runtime)
  // Add the service to the services map
  runtime.services.set(serviceType, serviceInstance)
  logger.info(`(${runtime.agentId}) - Service ${serviceType} registered successfully`)
}<|MERGE_RESOLUTION|>--- conflicted
+++ resolved
@@ -1,9 +1,9 @@
 import { IAyaAgent } from '@/agent/iagent'
-<<<<<<< HEAD
 import {
   AYA_AGENT_DATA_DIR_KEY,
   AYA_AGENT_IDENTITY_KEY,
   AYA_JWT_SETTINGS_KEY,
+  CHARACTERS_DIR,
   DEFAULT_EMBEDDING_DIMENSIONS,
   DEFAULT_EMBEDDING_MODEL,
   DEFAULT_LARGE_MODEL,
@@ -12,17 +12,15 @@
   WEBSEARCH_PROXY
 } from '@/common/constants'
 import { AGENTCOIN_FUN_API_URL } from '@/common/env'
-import { ensureRuntimeService, isNull, isRequiredString, loadEnvFile } from '@/common/functions'
-=======
-import { AgentcoinAPI } from '@/apis/agentcoinfun'
-import { initializeClients } from '@/clients'
-import { getTokenForProvider } from '@/common/config'
-import { CHARACTERS_DIR } from '@/common/constants'
-import { ensure, ensureUUID, isNull } from '@/common/functions'
-import { Action, Provider } from '@/common/iruntime'
->>>>>>> 51a3cec4
+import {
+  ensureRuntimeService,
+  ensureUUID,
+  isNull,
+  isRequiredString,
+  loadEnvFile
+} from '@/common/functions'
 import { ayaLogger } from '@/common/logger'
-import { AyaOSOptions } from '@/common/types'
+import { AuthInfo, AyaOSOptions } from '@/common/types'
 import { ayaPlugin } from '@/plugins/aya'
 import { IKnowledgeService, IMemoriesService, IWalletService } from '@/services/interfaces'
 import { KnowledgeService } from '@/services/knowledge'
@@ -48,11 +46,6 @@
 import sqlPlugin from '@elizaos/plugin-sql'
 import fs from 'fs'
 import path from 'path'
-<<<<<<< HEAD
-=======
-
-const reservedAgentDirs = new Set<string | undefined>()
->>>>>>> 51a3cec4
 
 export class Agent implements IAyaAgent {
   private services: (typeof Service)[] = []
@@ -118,11 +111,7 @@
       this.context_ = context
       const { auth, managers } = context
 
-      const characterId = ensureUUID(agentcoinIdentity.substring(6))
-      const characterFile = path.join(CHARACTERS_DIR, `${characterId}.character.json`)
-
       // step 2: load character and initialize database
-<<<<<<< HEAD
       const character: Character = await this.setupCharacter(auth)
 
       // step 3: initialize required plugins
@@ -135,62 +124,6 @@
         plugins: this.plugins,
         agentId: character.id,
         settings: this.processSettings()
-=======
-      ayaLogger.info('Loading character...')
-      const [db, charString] = await Promise.all([
-        initializeDatabase(this.pathResolver.dbFile),
-        fs.promises.readFile(characterFile, 'utf8')
-      ])
-
-      const character: Character = this.processCharacterSecrets(JSON.parse(charString))
-      if (isNull(character.id)) {
-        throw new Error('Character id not found')
-      }
-
-      const modelConfig = this.modelConfig
-      character.templates = {
-        ...character.templates,
-        messageHandlerTemplate: AGENTCOIN_MESSAGE_HANDLER_TEMPLATE
-      }
-
-      if (modelConfig) {
-        character.modelProvider = modelConfig.provider
-        character.modelEndpointOverride = modelConfig.endpoint
-        character.settings = character.settings ?? {}
-        character.settings.modelConfig = modelConfig
-      }
-
-      // Set elizaLogger to debug mode
-      // ayaLogger.level = 'debug'
-      // ayaLogger.debug('Logger set to debug mode')
-
-      const token = modelConfig?.apiKey ?? getTokenForProvider(character.modelProvider, character)
-      if (isNull(token)) {
-        throw new Error('AI API key not found')
-      }
-      const cache = new CacheManager(new DbCacheAdapter(db, character.id))
-
-      ayaLogger.info('Creating runtime for character', character.name)
-
-      runtime = new AyaRuntime({
-        eliza: {
-          databaseAdapter: db,
-          token,
-          modelProvider: character.modelProvider,
-          evaluators: [...this.evaluators],
-          character,
-          plugins: [bootstrapPlugin, agentcoinPlugin, ...this.plugins],
-          providers: [...this.providers],
-          actions: [...this.actions],
-          services: [agentcoinService, configService, ...this.services],
-          managers: [],
-          cacheManager: cache,
-          agentId: character.id
-        },
-        pathResolver: this.pathResolver,
-        matchThreshold: this.matchThreshold,
-        matchLimit: this.matchLimit
->>>>>>> 51a3cec4
       })
 
       this.runtime_ = runtime
@@ -331,9 +264,14 @@
     }
   }
 
-  private async setupCharacter(authInfo: { token: string; identity: string }): Promise<Character> {
+  private async setupCharacter(authInfo: AuthInfo): Promise<Character> {
     logger.info('Loading character...')
-    const charString = await fs.promises.readFile(this.context.managers.path.characterFile, 'utf8')
+    const { identity, token } = authInfo
+
+    const characterId = ensureUUID(identity.substring(6))
+    const characterFile = path.join(CHARACTERS_DIR, `${characterId}.character.json`)
+
+    const charString = await fs.promises.readFile(characterFile, 'utf8')
     const character: Character = JSON.parse(charString)
     if (isNull(character.id)) {
       throw new Error('Character id not found')
@@ -347,8 +285,8 @@
     character.secrets = character.secrets || {}
 
     // setup ayaos token
-    character.secrets[AYA_JWT_SETTINGS_KEY] = authInfo.token
-    character.secrets[AYA_AGENT_IDENTITY_KEY] = authInfo.identity
+    character.secrets[AYA_JWT_SETTINGS_KEY] = token
+    character.secrets[AYA_AGENT_IDENTITY_KEY] = identity
     character.secrets[AYA_AGENT_DATA_DIR_KEY] = this.context.dataDir
 
     // setup websearch
@@ -356,7 +294,7 @@
       character.secrets.TAVILY_API_URL = WEBSEARCH_PROXY
     }
     if (character.secrets.TAVILY_API_URL === WEBSEARCH_PROXY) {
-      character.secrets.TAVILY_API_KEY = authInfo.token
+      character.secrets.TAVILY_API_KEY = token
     }
 
     // setup llm
@@ -368,7 +306,7 @@
       character.secrets.OPENAI_EMBEDDING_DIMENSIONS = DEFAULT_EMBEDDING_DIMENSIONS
     }
     if (character.secrets.OPENAI_BASE_URL === LLM_PROXY) {
-      character.secrets.OPENAI_API_KEY = authInfo.token
+      character.secrets.OPENAI_API_KEY = token
     }
 
     // logger.info('character', JSON.stringify(character, null, 2))
