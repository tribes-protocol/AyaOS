--- conflicted
+++ resolved
@@ -264,11 +264,6 @@
     }
   }
 
-<<<<<<< HEAD
-  private async setupCharacter(authInfo: { token: string; identity: string }): Promise<Character> {
-    ayaLogger.info('Loading character...')
-    const charString = await fs.promises.readFile(this.context.managers.path.characterFile, 'utf8')
-=======
   private async setupCharacter(authInfo: AuthInfo): Promise<Character> {
     logger.info('Loading character...')
     const { identity, token } = authInfo
@@ -277,7 +272,6 @@
     const characterFile = path.join(CHARACTERS_DIR, `${characterId}.character.json`)
 
     const charString = await fs.promises.readFile(characterFile, 'utf8')
->>>>>>> 3c4e05f5
     const character: Character = JSON.parse(charString)
     if (isNull(character.id)) {
       throw new Error('Character id not found')
