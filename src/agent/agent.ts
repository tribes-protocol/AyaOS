--- conflicted
+++ resolved
@@ -14,16 +14,7 @@
 import { ensureRuntimeService, isNull, isRequiredString, loadEnvFile } from '@/common/functions'
 import { ayaLogger } from '@/common/logger'
 import { AyaOSOptions } from '@/common/types'
-<<<<<<< HEAD
-import ayaPlugin from '@/plugins/aya'
-import openaiPlugin from '@/plugins/openai'
-import webSearchPlugin from '@/plugins/websearch'
-import { AgentcoinService } from '@/services/agentcoinfun'
-import { ConfigService } from '@/services/config'
-import { EventService } from '@/services/event'
-=======
 import { ayaPlugin } from '@/plugins/aya'
->>>>>>> 275b6494
 import { IKnowledgeService, IMemoriesService, IWalletService } from '@/services/interfaces'
 import { KnowledgeService } from '@/services/knowledge'
 import { MemoriesService } from '@/services/memories'
@@ -130,44 +121,6 @@
 
       this.runtime_ = runtime
 
-<<<<<<< HEAD
-      KnowledgeService.getInstance(
-        runtime,
-        agentcoinAPI,
-        agentcoinCookie,
-        agentcoinIdentity,
-        this.pathResolver
-      )
-      WalletService.getInstance(
-        agentcoinCookie,
-        agentcoinIdentity,
-        agentcoinAPI,
-        runtime,
-        this.keychainService.turnkeyApiKeyStamper
-      )
-
-      // register default models
-      // runtime.registerModel(ModelType.TEXT_EMBEDDING, async (params: { text: string }) => {
-      //   if (isNull(this.embeddingsConfig)) {
-      //     throw new Error('Embeddings config not found')
-      //   }
-
-      //   if (isNull(params.text) || params.text.length === 0) {
-      //     console.warn('Text is null or empty, returning empty embedding')
-      //     return Array(this.embeddingsConfig.dimensions).fill(0)
-      //   }
-
-      //   const embedding = await embed(params.text, this.embeddingsConfig)
-      //   return embedding
-      // })
-      // runtime.registerModel(ModelType.OBJECT_LARGE, async (params: { text: string }) => {
-      //   if (isNull(this.embeddingsConfig)) {
-      //     throw new Error('Embeddings config not found')
-      //   }
-      // })
-
-=======
->>>>>>> 275b6494
       // shutdown handler
       let isShuttingDown = false
       const shutdown = async (signal?: string): Promise<void> => {
