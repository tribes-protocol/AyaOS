import { IAyaAgent } from '@/agent/iagent'
import {
  AYA_AGENT_DATA_DIR_KEY,
  AYA_AGENT_IDENTITY_KEY,
  AYA_JWT_SETTINGS_KEY,
  CHARACTERS_DIR,
  DEFAULT_EMBEDDING_DIMENSIONS,
  DEFAULT_EMBEDDING_MODEL,
  DEFAULT_LARGE_MODEL,
  DEFAULT_SMALL_MODEL,
  LLM_PROXY,
  WEBSEARCH_PROXY
} from '@/common/constants'
import { AGENTCOIN_FUN_API_URL } from '@/common/env'
import {
  ensureRuntimeService,
  ensureUUID,
  isNull,
  isRequiredString,
  loadEnvFile
} from '@/common/functions'
import { ayaLogger } from '@/common/logger'
<<<<<<< HEAD
import { AuthInfo, AyaOSOptions } from '@/common/types'
import { ayaPlugin } from '@/plugins/aya'
import { IKnowledgeService, IMemoriesService, IWalletService } from '@/services/interfaces'
=======
import { PathResolver } from '@/common/path-resolver'
import { AyaRuntime } from '@/common/runtime'
import { AyaOSOptions, Context, ContextHandler, ModelConfig, SdkEventKind } from '@/common/types'
import { initializeDatabase } from '@/databases/db'
import agentcoinPlugin from '@/plugins/agentcoin'
import { AgentcoinService } from '@/services/agentcoinfun'
import { ConfigService } from '@/services/config'
import { EventService } from '@/services/event'
import {
  IKnowledgeService,
  IMemoriesService,
  IWalletService,
  ITelegramManager
} from '@/services/interfaces'
import { KeychainService } from '@/services/keychain'
>>>>>>> 9b3e043f
import { KnowledgeService } from '@/services/knowledge'
import { MemoriesService } from '@/services/memories'
import { WalletService } from '@/services/wallet'
import {
  Action,
  AgentRuntime,
  Evaluator,
  IAgentRuntime,
  logger,
  ModelTypeName,
  Plugin,
  Provider,
  Service,
  ServiceTypeName,
  UUID,
  type Character
} from '@elizaos/core'
// import farcasterPlugin from '@elizaos/plugin-farcaster'
import { AgentContext, AgentRegistry } from '@/agent/registry'
import openaiPlugin from '@elizaos/plugin-openai'
import sqlPlugin from '@elizaos/plugin-sql'
import fs from 'fs'
import path from 'path'
import { TelegramClient } from '@/clients/telegram/telegramClient'

export class Agent implements IAyaAgent {
  private services: (typeof Service)[] = []
  private providers: Provider[] = []
  private actions: Action[] = []
  private plugins: Plugin[] = []
  private evaluators: Evaluator[] = []
  private runtime_: AgentRuntime | undefined
  private context_?: AgentContext

  constructor(readonly options?: AyaOSOptions) {}

  get runtime(): AgentRuntime {
    if (!this.runtime_) {
      throw new Error('Runtime not initialized. Call start() first.')
    }
    return this.runtime_
  }

  get context(): AgentContext {
    if (!this.context_) {
      throw new Error('Context not initialized. Call start() first.')
    }
    return this.context_
  }

  get agentId(): UUID {
    return this.runtime.agentId
  }

  get knowledge(): IKnowledgeService {
    return ensureRuntimeService<KnowledgeService>(
      this.runtime,
      KnowledgeService.serviceType,
      'Knowledge base service not found'
    )
  }

  get memories(): IMemoriesService {
    return ensureRuntimeService<MemoriesService>(
      this.runtime,
      MemoriesService.serviceType,
      'Memories service not found'
    )
  }

  get wallet(): IWalletService {
    return ensureRuntimeService<WalletService>(
      this.runtime,
      WalletService.serviceType,
      'Wallet service not found'
    )
  }

  get telegram(): ITelegramManager {
    const client = this.runtime.clients.telegram
    if (isNull(client) || !(client instanceof TelegramClient)) {
      throw new Error('Telegram client not found')
    }
    return client
  }

  async start(): Promise<void> {
    let runtime: AgentRuntime | undefined

    try {
      logger.info('Starting agent...', AGENTCOIN_FUN_API_URL)

      // step 1: provision the hardware if needed.
      const context = await AgentRegistry.setup(this.options)
      this.context_ = context
      const { auth, managers } = context

      // step 2: load character and initialize database
      const character: Character = await this.setupCharacter(auth)

      // step 3: initialize required plugins
      this.plugins.push(sqlPlugin)
      this.plugins.push(openaiPlugin)

      // step 4: initialize environment variables and runtime
      runtime = new AgentRuntime({
        character,
        plugins: this.plugins,
        agentId: character.id,
        settings: this.processSettings()
      })

      this.runtime_ = runtime

      // shutdown handler
      let isShuttingDown = false
      const shutdown = async (signal?: string): Promise<void> => {
        try {
          if (isShuttingDown) {
            return
          }
          isShuttingDown = true

          ayaLogger.warn(`Received ${signal} signal. Stopping agent...`)

          if (runtime) {
            try {
              const agentId = runtime.agentId
              ayaLogger.warn('Stopping agent runtime...', agentId)
              await runtime.stop()
              await AgentRegistry.destroy(this.context.dataDir)
              ayaLogger.success('Agent runtime stopped successfully!', agentId)
            } catch (error) {
              ayaLogger.error('Error stopping agent:', error)
            }
          }

          logger.info('The End.')
          process.exit(0)
        } catch (error) {
          logger.error('Error shutting down:', error)
          process.exit(1)
        }
      }

      managers.config.setShutdownFunc(shutdown)

      process.once('SIGINT', () => {
        void shutdown('SIGINT')
      })
      process.once('SIGTERM', () => {
        void shutdown('SIGTERM')
      })

      // initialize the runtime
      await this.runtime.initialize()

      // register evaluators
      this.evaluators.forEach(runtime.registerEvaluator)

      // register providers
      this.providers.forEach(runtime.registerContextProvider)

      // register actions
      this.actions.forEach(runtime.registerAction)

      // register services
      const ayaServices: (typeof Service)[] = [
        KnowledgeService,
        MemoriesService,
        WalletService,
        ...this.services
      ]
      for (const service of ayaServices) {
        await hackRegisterService(service, this.runtime)
      }

      await hackRegisterPlugin(ayaPlugin, this.runtime)
      // await hackRegisterPlugin(farcasterPlugin, this.runtime)

      // start the managers
      const AGENTCOIN_MONITORING_ENABLED = this.runtime.getSetting('AGENTCOIN_MONITORING_ENABLED')

      if (AGENTCOIN_MONITORING_ENABLED) {
        ayaLogger.info('Agentcoin monitoring enabled')
        await managers.config.start()
      }

      logger.info(`Started ${this.runtime.character.name} as ${this.runtime.agentId}`)
    } catch (error: unknown) {
      console.log('sdk error', error)
      ayaLogger.error(
        'Error creating agent:',
        error instanceof Error
          ? {
              message: error.message,
              stack: error.stack,
              cause: error.cause
            }
          : String(error)
      )
      throw error
    }

    ayaLogger.success('agent runtime started id:', runtime.agentId, 'name', runtime.character.name)
  }

  async register(kind: 'service', handler: typeof Service): Promise<void>
  async register(kind: 'provider', handler: Provider): Promise<void>
  async register(kind: 'action', handler: Action): Promise<void>
  async register(kind: 'plugin', handler: Plugin): Promise<void>
  async register(kind: 'evaluator', handler: Evaluator): Promise<void>
  // eslint-disable-next-line @typescript-eslint/no-explicit-any
  async register(kind: string, handler: any): Promise<void> {
    switch (kind) {
      case 'service':
        this.services.push(handler)
        if (this.runtime_) {
          await this.runtime.registerService(handler)
        }
        break
      case 'action':
        this.actions.push(handler)
        if (this.runtime_) {
          this.runtime.registerAction(handler)
        }
        break
      case 'provider':
        this.providers.push(handler)
        if (this.runtime_) {
          this.runtime.registerContextProvider(handler)
        }
        break
      case 'plugin':
        this.plugins.push(handler)
        if (this.runtime_) {
          this.runtime.plugins.push(handler)
        }
        break
      case 'evaluator':
        this.evaluators.push(handler)
        if (this.runtime_) {
          this.runtime.registerEvaluator(handler)
        }
        break
      default:
        throw new Error(`Unknown registration kind: ${kind}`)
    }
  }

  private async setupCharacter(authInfo: AuthInfo): Promise<Character> {
    logger.info('Loading character...')
    const { identity, token } = authInfo

    const characterId = ensureUUID(identity.substring(6))
    const characterFile = path.join(CHARACTERS_DIR, `${characterId}.character.json`)

    const charString = await fs.promises.readFile(characterFile, 'utf8')
    const character: Character = JSON.parse(charString)
    if (isNull(character.id)) {
      throw new Error('Character id not found')
    }

    // character.templates = {
    //   ...character.templates,
    //   messageHandlerTemplate: AGENTCOIN_MESSAGE_HANDLER_TEMPLATE
    // }

    character.secrets = character.secrets || {}

    // setup ayaos token
    character.secrets[AYA_JWT_SETTINGS_KEY] = token
    character.secrets[AYA_AGENT_IDENTITY_KEY] = identity
    character.secrets[AYA_AGENT_DATA_DIR_KEY] = this.context.dataDir

    // setup websearch
    if (isNull(character.secrets.TAVILY_API_URL)) {
      character.secrets.TAVILY_API_URL = WEBSEARCH_PROXY
    }
    if (character.secrets.TAVILY_API_URL === WEBSEARCH_PROXY) {
      character.secrets.TAVILY_API_KEY = token
    }

    // setup llm
    if (isNull(character.secrets.OPENAI_BASE_URL)) {
      character.secrets.OPENAI_BASE_URL = LLM_PROXY
      character.secrets.OPENAI_SMALL_MODEL = DEFAULT_SMALL_MODEL
      character.secrets.OPENAI_LARGE_MODEL = DEFAULT_LARGE_MODEL
      character.secrets.OPENAI_EMBEDDING_MODEL = DEFAULT_EMBEDDING_MODEL
      character.secrets.OPENAI_EMBEDDING_DIMENSIONS = DEFAULT_EMBEDDING_DIMENSIONS
    }
    if (character.secrets.OPENAI_BASE_URL === LLM_PROXY) {
      character.secrets.OPENAI_API_KEY = token
    }

    // logger.info('character', JSON.stringify(character, null, 2))

    return character
  }

  private processSettings(): Record<string, string> {
    const env = fs.existsSync(this.context.managers.path.envFile)
      ? loadEnvFile(this.context.managers.path.envFile)
      : loadEnvFile(path.join(process.cwd(), '.env'))

    Object.entries(env).forEach(([key, value]) => {
      if (key.startsWith('AGENTCOIN_ENC_') && isRequiredString(value)) {
        const decryptedValue = this.context.managers.keychain.decrypt(value)
        const newKey = key.substring(14)
        ayaLogger.info('Decrypted secret:', newKey)
        env[newKey] = decryptedValue
        delete env[key]
      }
    })

    return env
  }
}

// FIXME: hish - delete this function after my fix goes into elizaos/core

async function hackRegisterPlugin(plugin: Plugin, runtime: IAgentRuntime): Promise<void> {
  if (!plugin) {
    console.error('*** registerPlugin plugin is undefined')
    throw new Error('*** registerPlugin plugin is undefined')
  }

  // Add to plugins array if not already present - but only if it was not passed there initially
  // (otherwise we can't add to readonly array)
  if (!runtime.plugins.some((p) => p.name === plugin.name)) {
    // Push to plugins array - this works because we're modifying the array, not reassigning it
    runtime.plugins.push(plugin)
    logger.info(`Success: Plugin ${plugin.name} registered successfully`)
  }

  // Initialize the plugin if it has an init function
  if (plugin.init) {
    try {
      await plugin.init(plugin.config || {}, runtime)
      logger.info(`Success: Plugin ${plugin.name} initialized successfully`)
    } catch (error) {
      // Check if the error is related to missing API keys
      const errorMessage = error instanceof Error ? error.message : String(error)

      if (
        errorMessage.includes('API key') ||
        errorMessage.includes('environment variables') ||
        errorMessage.includes('Invalid plugin configuration')
      ) {
        // Instead of throwing an error, log a friendly message
        logger.warn(`Plugin ${plugin.name} requires configuration. ${errorMessage}`)
        logger.warn(
          'Please check your environment variables and ensure all required API keys are set.'
        )
        logger.warn('You can set these in your .eliza/.env file.')

        // We don't throw here, allowing the application to continue
        // with reduced functionality
      } else {
        // For other types of errors, rethrow
        throw error
      }
    }
  }

  // Register plugin adapter
  if (plugin.adapter) {
    logger.info(`Registering database adapter for plugin ${plugin.name}`)
    runtime.registerDatabaseAdapter(plugin.adapter)
  }

  // Register plugin actions
  if (plugin.actions) {
    for (const action of plugin.actions) {
      runtime.registerAction(action)
    }
  }

  // Register plugin evaluators
  if (plugin.evaluators) {
    for (const evaluator of plugin.evaluators) {
      runtime.registerEvaluator(evaluator)
    }
  }

  // Register plugin providers
  if (plugin.providers) {
    for (const provider of plugin.providers) {
      runtime.registerProvider(provider)
    }
  }

  // Register plugin models
  if (plugin.models) {
    for (const [modelType, handler] of Object.entries(plugin.models)) {
      // eslint-disable-next-line max-len
      // eslint-disable-next-line @typescript-eslint/consistent-type-assertions, @typescript-eslint/no-explicit-any
      runtime.registerModel(modelType as ModelTypeName, handler as (params: any) => Promise<any>)
    }
  }

  // Register plugin routes
  if (plugin.routes) {
    for (const route of plugin.routes) {
      runtime.routes.push(route)
    }
  }

  // Register plugin events
  if (plugin.events) {
    for (const [eventName, eventHandlers] of Object.entries(plugin.events)) {
      for (const eventHandler of eventHandlers) {
        runtime.registerEvent(eventName, eventHandler)
      }
    }
  }

  if (plugin.services) {
    for (const service of plugin.services) {
      await hackRegisterService(service, runtime)
    }
  }
}

async function hackRegisterService(service: typeof Service, runtime: IAgentRuntime): Promise<void> {
  // eslint-disable-next-line @typescript-eslint/consistent-type-assertions
  const serviceType = service.serviceType as ServiceTypeName
  if (!serviceType) {
    return
  }

  if (runtime.services.has(serviceType)) {
    logger.warn(`(${runtime.agentId}) - Service ${serviceType} is already registered.`)
    return
  }

  const serviceInstance = await service.start(runtime)
  // Add the service to the services map
  runtime.services.set(serviceType, serviceInstance)
  logger.info(`(${runtime.agentId}) - Service ${serviceType} registered successfully`)
}<|MERGE_RESOLUTION|>--- conflicted
+++ resolved
@@ -20,27 +20,9 @@
   loadEnvFile
 } from '@/common/functions'
 import { ayaLogger } from '@/common/logger'
-<<<<<<< HEAD
 import { AuthInfo, AyaOSOptions } from '@/common/types'
 import { ayaPlugin } from '@/plugins/aya'
 import { IKnowledgeService, IMemoriesService, IWalletService } from '@/services/interfaces'
-=======
-import { PathResolver } from '@/common/path-resolver'
-import { AyaRuntime } from '@/common/runtime'
-import { AyaOSOptions, Context, ContextHandler, ModelConfig, SdkEventKind } from '@/common/types'
-import { initializeDatabase } from '@/databases/db'
-import agentcoinPlugin from '@/plugins/agentcoin'
-import { AgentcoinService } from '@/services/agentcoinfun'
-import { ConfigService } from '@/services/config'
-import { EventService } from '@/services/event'
-import {
-  IKnowledgeService,
-  IMemoriesService,
-  IWalletService,
-  ITelegramManager
-} from '@/services/interfaces'
-import { KeychainService } from '@/services/keychain'
->>>>>>> 9b3e043f
 import { KnowledgeService } from '@/services/knowledge'
 import { MemoriesService } from '@/services/memories'
 import { WalletService } from '@/services/wallet'
@@ -60,11 +42,11 @@
 } from '@elizaos/core'
 // import farcasterPlugin from '@elizaos/plugin-farcaster'
 import { AgentContext, AgentRegistry } from '@/agent/registry'
+import { TelegramClient } from '@/clients/telegram/telegramClient'
 import openaiPlugin from '@elizaos/plugin-openai'
 import sqlPlugin from '@elizaos/plugin-sql'
 import fs from 'fs'
 import path from 'path'
-import { TelegramClient } from '@/clients/telegram/telegramClient'
 
 export class Agent implements IAyaAgent {
   private services: (typeof Service)[] = []
