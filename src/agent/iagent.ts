--- conflicted
+++ resolved
@@ -5,13 +5,8 @@
 
 export interface IAyaAgent {
   readonly agentId: UUID
-<<<<<<< HEAD
-  readonly runtime: AgentcoinRuntime
+  readonly runtime: AyaRuntime
   readonly knowledge: IKnowledgeService
-=======
-  readonly runtime: AyaRuntime
-  readonly knowledge: IKnowledgeBaseService
->>>>>>> 1d6472b5
   readonly memories: IMemoriesService
   readonly wallet: IWalletService
 
