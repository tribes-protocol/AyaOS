import { AgentcoinAPI } from '@/apis/aya'
import { createGenericCharacter } from '@/common/character'
import { AYA_JWT_COOKIE_NAME, CHARACTERS_DIR, USER_CREDENTIALS_FILE } from '@/common/constants'
import { AGENTCOIN_FUN_API_URL } from '@/common/env'
import { ensureUUID, isNull, toJsonTree } from '@/common/functions'
import { ayaLogger } from '@/common/logger'
import {
  Agent,
  AgentIdentity,
  AgentIdentitySchema,
  AgentRegistrationSchema,
  AuthInfo,
  CredentialsSchema,
  Identity,
  ProvisionSchema,
  User
} from '@/common/types'
import { KeychainManager } from '@/managers/keychain'
import { PathManager } from '@/managers/path'
import * as fs from 'fs'
import path from 'path'

export class LoginManager {
  private readonly api = new AgentcoinAPI()

  constructor(
    private readonly keychain: KeychainManager,
    private readonly pathResolver: PathManager
  ) {}

  async getUser(identity: Identity): Promise<User | undefined> {
    return this.api.getUser(identity)
  }

  public async login(identity: Identity): Promise<string> {
    const message = await this.api.loginMessageToSign(identity)
    const signature = await this.keychain.sign(message)

    if (isNull(signature)) {
      throw new Error('Failed to sign message')
    }

    const cookie = await this.api.login({ identity, message, signature })

    ayaLogger.success('Agent coin logged in successfully', identity)
    return cookie
  }

  async provisionIfNeeded(
    name?: string | undefined,
    purpose?: string | undefined
  ): Promise<AuthInfo> {
    ayaLogger.info('Checking if agent coin is provisioned...')
    if (await this.isProvisioned()) {
      return this.getAuthInfo()
    }

    ayaLogger.info('Provisioning agent...')

    const regPath = this.pathResolver.registrationFile

    if (!fs.existsSync(regPath)) {
      const agentId = await this.provisionPureAgent(name, purpose)
      ayaLogger.success('Agent coin provisioned successfully', agentId)
      return this.getAuthInfo()
    }

    const { registrationToken: token } = AgentRegistrationSchema.parse(
      JSON.parse(fs.readFileSync(regPath, 'utf-8'))
    )

    const signature = await this.keychain.sign(token)
    const publicKey = this.keychain.publicKey

    const agent = await this.api.provisionAgent(token, signature, publicKey)

    await this.provisionCharacter(agent)

    fs.unlinkSync(regPath)

    return this.getAuthInfo()
  }

  private async getAuthInfo(): Promise<{ identity: Identity; token: string; cookie: string }> {
    const identity = await this.getIdentity()
    const cookie = await this.login(identity)
    const match = cookie.match(`${AYA_JWT_COOKIE_NAME}=([^;]+)`)
    if (isNull(match)) {
      throw new Error('Could not extract JWT token from cookie')
    }
    const token = match[1]

    return { identity, token, cookie }
  }

  private async provisionPureAgent(
    name?: string | undefined,
    purpose?: string | undefined
  ): Promise<AgentIdentity> {
    let token = await this.getCliAuthToken()
    if (isNull(token)) {
      token = await this.createCliAuthAndWaitForToken()
    }

    const message = this.keychain.publicKey
    const signature = await this.keychain.sign(message)

    const agent = await this.api.createAgent(
      message,
      this.keychain.publicKey,
      signature,
      `jwt_auth_token=${token}`,
      name,
      purpose
    )

    await this.provisionCharacter(agent)

    // Display agent creation success message
    const agentUrl = `${AGENTCOIN_FUN_API_URL}/agent/${agent.id}`
    const boxWidth = Math.max(70, agentUrl.length + 6) // Ensure minimum width of 70 chars

    console.log('\n┌' + '─'.repeat(boxWidth) + '┐')
    console.log('│' + ' '.repeat(boxWidth) + '│')
    console.log('│' + '  🎉 Congratulations! Your agent is created  '.padEnd(boxWidth, ' ') + '│')
    console.log('│' + ' '.repeat(boxWidth) + '│')
    console.log('│' + '  Check it out here:'.padEnd(boxWidth, ' ') + '│')
    console.log('│' + ' '.repeat(boxWidth) + '│')
    console.log('│' + `  ${agentUrl}`.padEnd(boxWidth, ' ') + '│')
    console.log('│' + ' '.repeat(boxWidth) + '│')
    console.log('└' + '─'.repeat(boxWidth) + '┘\n')

    return agent.id
  }

  private async getCliAuthToken(): Promise<string | undefined> {
    if (!fs.existsSync(USER_CREDENTIALS_FILE)) {
      return undefined
    }
    const credentials = CredentialsSchema.parse(
      JSON.parse(fs.readFileSync(USER_CREDENTIALS_FILE, 'utf-8'))
    )
    return credentials.token
  }

  private async createCliAuthAndWaitForToken(): Promise<string> {
    // Create the CLI auth request and get the ID
    const id = await this.api.createCliAuthRequest()

    // Calculate the box width based on the URL length
    const url = `${AGENTCOIN_FUN_API_URL}/user/connect?id=${id}`
    const boxWidth = Math.max(70, url.length + 6) // Ensure minimum width of 70 chars

    // Print a fancy bordered URL message for the user
    console.log('\n┌' + '─'.repeat(boxWidth) + '┐')
    console.log('│' + ' '.repeat(boxWidth) + '│')
    console.log('│' + '  🔐 Authentication Required  '.padEnd(boxWidth, ' ') + '│')
    console.log('│' + ' '.repeat(boxWidth) + '│')
    console.log('│' + '  Please visit:'.padEnd(boxWidth, ' ') + '│')
    console.log('│' + ' '.repeat(boxWidth) + '│')
    console.log('│' + `  ${url}`.padEnd(boxWidth, ' ') + '│')
    console.log('│' + ' '.repeat(boxWidth) + '│')
    console.log('│' + '  Waiting for authentication...'.padEnd(boxWidth, ' ') + '│')
    console.log('│' + ' '.repeat(boxWidth) + '│')
    console.log('└' + '─'.repeat(boxWidth) + '┘\n')

    // Poll for the response token
    let token: string | undefined
    let dots = 0
    const updateWaitingMessage = (): void => {
      process.stdout.write(`\r  Waiting${'.'.repeat(dots)}${' '.repeat(3 - dots)}`)
      dots = (dots + 1) % 4
    }

    const waitingInterval = setInterval(updateWaitingMessage, 500)

    try {
      while (isNull(token)) {
        await new Promise((resolve) => setTimeout(resolve, 1000))

        try {
          token = await this.api.getCliAuthRequest(id)
          if (token) {
            clearInterval(waitingInterval)
            console.log('\n\n┌' + '─'.repeat(boxWidth) + '┐')
            console.log('│' + ' '.repeat(boxWidth) + '│')
            console.log('│' + '  ✅ Authentication successful!'.padEnd(boxWidth - 1, ' ') + '│')
            console.log('│' + ' '.repeat(boxWidth) + '│')
            console.log('└' + '─'.repeat(boxWidth) + '┘\n')

            // Save the token to credentials.json
            fs.writeFileSync(
              USER_CREDENTIALS_FILE,
              JSON.stringify({ token, createdAt: new Date().toISOString() }, null, 2)
            )

            ayaLogger.success('Credentials saved to', USER_CREDENTIALS_FILE)
            return token
          }
        } catch (error) {
          clearInterval(waitingInterval)
          ayaLogger.error('Error polling for CLI auth token', error)
          throw new Error('Failed to authenticate via CLI')
        }
      }
    } catch (error) {
      clearInterval(waitingInterval)
      throw error
    }

    return token
  }

  private async getIdentity(): Promise<Identity> {
    const { id } = ProvisionSchema.parse(
      JSON.parse(fs.readFileSync(this.pathResolver.provisionFile, 'utf-8'))
    )
    return AgentIdentitySchema.parse(`AGENT-${id}`)
  }

  private async isProvisioned(): Promise<boolean> {
    try {
      await this.getIdentity()
      return true
<<<<<<< HEAD
    } catch {
=======
    } catch (error) {
      ayaLogger.error('Error parsing provision file:', error)
>>>>>>> 3c4e05f5
      return false
    }
  }

  private async provisionCharacter(agent: Agent): Promise<void> {
    const characterId = ensureUUID(agent.id.substring(6))

    const character = createGenericCharacter(agent.name, characterId)

    fs.writeFileSync(
      path.join(CHARACTERS_DIR, `${characterId}.character.json`),
      JSON.stringify(toJsonTree(character), null, 2)
    )

    fs.writeFileSync(
      this.pathResolver.provisionFile,
      JSON.stringify(toJsonTree({ id: agent.id }), null, 2)
    )

    ayaLogger.success('Agent coin provisioned successfully', characterId)
  }
}<|MERGE_RESOLUTION|>--- conflicted
+++ resolved
@@ -222,12 +222,8 @@
     try {
       await this.getIdentity()
       return true
-<<<<<<< HEAD
-    } catch {
-=======
     } catch (error) {
       ayaLogger.error('Error parsing provision file:', error)
->>>>>>> 3c4e05f5
       return false
     }
   }
